--- conflicted
+++ resolved
@@ -22,14 +22,11 @@
 import Promotion from "./pages/Promotion";
 import AboutUs from "./pages/AboutUs";
 import Peripherals from "./pages/Peripherals";
-<<<<<<< HEAD
 import { CartProvider } from './components/cart/CartContext';
 import { Toaster } from 'react-hot-toast'; 
 import { AuthProvider } from './components/context/AuthContext';
-=======
 import UserProfilePage from './components/UserProfilePage';
 
->>>>>>> 87561a4f
 function App() {
   const location = useLocation();
   const isAdminRoute = location.pathname.startsWith('/admin');
@@ -64,16 +61,10 @@
             <Route path="/promotion" element={<Promotion />} />
             <Route path="/about-us" element={<AboutUs />} />
             <Route path="/peripherals" element={<Peripherals />} />
-<<<<<<< HEAD
           </Routes>
         </div>
       </CartProvider>
     </AuthProvider>
-=======
-            <Route path="/profile" element={<UserProfilePage />} />
-        </Routes>
-      </div>
->>>>>>> 87561a4f
     </>
   );
 }
