import React, { useState, useEffect, useCallback } from 'react';
import { MdSearch, MdFilterList, MdPersonAdd, MdEdit, MdBlock, MdHistory, MdEmail, MdPhone, MdLocationOn, MdClose } from 'react-icons/md';
import { apiService } from '../../service/api'; // Adjust path as needed
import toast from 'react-hot-toast'; // For notifications
import Pagination from './Pagination'; // Import the Pagination component
import { Link } from 'react-router-dom'; // For linking to user profile page

export default function CustomersPage() {
  const [customers, setCustomers] = useState([]);
  const [loading, setLoading] = useState(true);
  const [apiError, setApiError] = useState(null);

  const [searchTerm, setSearchTerm] = useState('');
  const [filterStatus, setFilterStatus] = useState('all'); // 'all', 'active', 'blocked'
  const [currentPage, setCurrentPage] = useState(1);
  const [totalPages, setTotalPages] = useState(1);
  const [totalItems, setTotalItems] = useState(0);

  const [selectedCustomerDetails, setSelectedCustomerDetails] = useState(null); // Full details for modal
  const [showDetailsModal, setShowDetailsModal] = useState(false);
  const [loadingDetails, setLoadingDetails] = useState(false);
  const [customerDetailsError, setCustomerDetailsError] = useState(null);

  const [showAddModal, setShowAddModal] = useState(false);
  const [newCustomer, setNewCustomer] = useState({
    name: '',
    phone_number: '', // Changed to phone_number to match API
    password: '',
    confirmPassword: ''
  });
  const [addCustomerError, setAddCustomerError] = useState(null);


  // Fetch customers from API
  const fetchCustomers = useCallback(async () => {
    setLoading(true);
    setApiError(null);
    try {
      const params = {
        page: currentPage,
        limit: 10, // Items per page
        sort: 'ASC',
        column: 'name',
      };

      if (searchTerm) {
        // Assuming your API can search by name or phone_number with one param
        // You might need to adjust this based on your backend's search capabilities
        params.name = searchTerm;
        params.phone_number = searchTerm; // Assuming backend searches both if provided
      }

      // Filter by status (is_verified in API, status in UI)
      // This mapping might need adjustment based on your backend's actual 'status' field
      if (filterStatus !== 'all') {
        if (filterStatus === 'active') {
          params.is_verifyed = true; // Assuming 'active' means is_verifyed: true
        } else if (filterStatus === 'blocked') {
          // Your API doesn't have a direct 'blocked' status.
          // You might need a separate API endpoint or a different field for this.
          // For now, we'll filter this client-side or assume 'blocked' is not 'is_verifyed'.
          // If 'blocked' means is_verifyed: false, then:
          params.is_verifyed = false;
        }
      }

      const response = await apiService.getAllCustomers(params);
      setCustomers(response.data || []);
      setTotalItems(response.meta?.totalItems || 0);
      setTotalPages(response.meta?.totalPages || 1);
    } catch (err) {
      setApiError(err.message || "Failed to load customers.");
      console.error("Error fetching customers:", err);
      setCustomers([]); // Clear customers on error
    } finally {
      setLoading(false);
    }
  }, [currentPage, searchTerm, filterStatus]);

  useEffect(() => {
    fetchCustomers();
  }, [fetchCustomers]);

  // Handle pagination change
  const handlePageChange = (page) => {
    setCurrentPage(page);
  };

  // Handle status change (Block/Unblock)
  const handleStatusChange = async (customerId, currentStatus) => {
    setApiError(null);
    try {
      // Assuming 'blocked' status in UI maps to `is_verifyed: false` and 'active' to `is_verifyed: true`
      // You might need a dedicated API endpoint for blocking/unblocking or a different field.
      // For this example, we'll toggle `is_verifyed` if it represents active/inactive.
      const newIsVerifiedStatus = currentStatus === 'active' ? false : true; // Toggle logic
      const updatePayload = { is_verifyed: newIsVerifiedStatus }; // Assuming API accepts this field

      await apiService.updateCustomer(customerId, updatePayload);
      toast.success(`Customer status updated to ${newIsVerifiedStatus ? 'active' : 'blocked'}!`);
      fetchCustomers(); // Refresh the list
    } catch (err) {
      setApiError(err.message || "Failed to update customer status.");
      toast.error(err.message || "Failed to update customer status.");
      console.error("Status update error:", err);
    }
  };

  // Open customer details modal
  const openCustomerDetails = async (customer) => {
    setSelectedCustomerDetails(null); // Clear previous details
    setShowDetailsModal(true);
    setLoadingDetails(true);
    setCustomerDetailsError(null);
    try {
      // Fetch full customer profile
      const profile = await apiService.getOneCustomer(customer.customer_id);
      // Fetch addresses
      const addresses = await apiService.getAddressCustomer(customer.customer_id);
      // Fetch orders
      const orders = await apiService.getOrdersByCustomerId(customer.customer_id);

      setSelectedCustomerDetails({
        ...profile,
        addresses: addresses,
        orders: orders.map(order => {
          const total = order.items.reduce((sum, item) => sum + (item.OrderItem.qty * parseFloat(item.OrderItem.price_at_purchase)), 0);
          return {
            id: order.order_id,
            date: new Date(order.order_date).toLocaleDateString(),
            total: total.toFixed(2),
            status: order.order_status,
            items_count: order.items.length,
            express_handle: order.express_handle,
            address: order.address,
            products: order.items,
          };
        }),
      });
    } catch (err) {
      setCustomerDetailsError(err.message || "Failed to load customer details.");
      console.error("Error fetching customer details:", err);
    } finally {
      setLoadingDetails(false);
    }
  };

  // Handle adding a new customer
  const handleAddCustomer = async (e) => {
    e.preventDefault();
    setAddCustomerError(null);
    if (newCustomer.password !== newCustomer.confirmPassword) {
      setAddCustomerError('Passwords do not match');
      return;
    }
    try {
      await apiService.registerCustomer({
        name: newCustomer.name,
        phone_number: newCustomer.phone_number,
        password: newCustomer.password,
      });
      toast.success("Customer added successfully!");
      setShowAddModal(false);
      setNewCustomer({ name: '', phone_number: '', password: '', confirmPassword: '' });
      fetchCustomers(); // Refresh the customer list
    } catch (err) {
      setAddCustomerError(err.message || "Failed to add customer.");
      toast.error(err.message || "Failed to add customer.");
      console.error("Add customer error:", err);
    }
  };

  // Map API status to UI status for filtering and display
  const mapApiStatusToUi = (isVerifyed) => {
    // This mapping needs to be consistent with your backend's definition of 'status'
    // If your backend has a 'status' field directly, use that.
    // Assuming 'is_verifyed: true' means 'active', 'is_verifyed: false' means 'inactive' or 'blocked'.
    // You might need a separate field for 'blocked' if it's distinct from 'inactive'.
    return isVerifyed ? 'active' : 'inactive'; // Default to inactive if not verified
  };


  if (loading) {
    return (
      <div className="flex items-center justify-center h-64">
        <div className="text-lg text-gray-600">Loading customers...</div>
      </div>
    );
  }

  if (apiError) {
    return (
      <div className="text-center py-20 text-xl font-semibold text-red-500">{apiError}</div>
    );
  }

  return (
    <div className="space-y-6 w-full max-w-full">
      <style>{`
        .modern-table-container {
          width: 100%;
          overflow-x: auto;
          background: white;
          border-radius: 0.75rem;
          box-shadow: 0 2px 8px 0 rgba(0,0,0,0.04);
        }
        .modern-table {
          width: 100%;
          border-collapse: separate;
          border-spacing: 0;
          min-width: 400px;
        }
        .modern-table th, .modern-table td {
          padding: 12px 10px;
          text-align: left;
          font-size: 15px;
          border-bottom: 1px solid #f3f4f6;
          background: white;
        }
        .modern-table th {
          background: #f9fafb;
          font-weight: 600;
          color: #374151;
        }
        .modern-table tr:last-child td {
          border-bottom: none;
        }
        @media (max-width: 900px) {
          .modern-table, .modern-table th, .modern-table td {
            font-size: 13px;
            min-width: 120px;
          }
        }
        @media (max-width: 600px) {
          .modern-table-container {
            border-radius: 0.5rem;
            box-shadow: none;
            padding: 0;
          }
          .modern-table, .modern-table thead, .modern-table tbody, .modern-table th, .modern-table td, .modern-table tr {
            display: block;
            width: 100%;
          }
          .modern-table thead {
            display: none;
          }
          .modern-table tr {
            margin-bottom: 1.2rem;
            border-radius: 0.5rem;
            box-shadow: 0 1px 4px 0 rgba(0,0,0,0.04);
            background: white;
            border: 1px solid #f3f4f6;
          }
          .modern-table td {
            padding: 10px 8px 10px 50%;
            position: relative;
            border: none;
            min-width: unset;
            max-width: unset;
            font-size: 13px;
            background: white;
          }
          .modern-table td:before {
            position: absolute;
            top: 10px;
            left: 16px;
            width: 45%;
            white-space: pre-wrap;
            font-weight: 600;
            color: #6b7280;
            content: attr(data-label);
            font-size: 12px;
          }
        }
      `}</style>
      {/* Header */}
      <div className="flex flex-col lg:flex-row lg:items-center lg:justify-between">
        <div>
          <h1 className="text-3xl font-bold text-gray-800">Customer Management</h1>
          <p className="mt-2 text-gray-600">Manage your customers and view their profiles</p>
        </div>
        <button className="mt-4 lg:mt-0 bg-blue-600 text-white px-4 py-2 rounded-lg hover:bg-blue-700 flex items-center gap-2"
          onClick={() => setShowAddModal(true)}
        >
          <MdPersonAdd />
          Add Customer
        </button>
      </div>

      {/* Stats Cards */}
      <div className="grid grid-cols-1 md:grid-cols-4 gap-6">
        <div className="bg-white p-6 rounded-lg shadow-md">
          <h3 className="text-sm font-medium text-gray-600">Total Customers</h3>
          <p className="text-3xl font-bold text-gray-900">{totalItems}</p>
        </div>
        <div className="bg-white p-6 rounded-lg shadow-md">
          <h3 className="text-sm font-medium text-gray-600">Active Customers</h3>
          <p className="text-3xl font-bold text-green-600">{customers.filter(c => mapApiStatusToUi(c.is_verifyed) === 'active').length}</p>
        </div>
        <div className="bg-white p-6 rounded-lg shadow-md">
          <h3 className="text-sm font-medium text-gray-600">Inactive/Blocked Customers</h3>
          <p className="text-3xl font-bold text-red-600">{customers.filter(c => mapApiStatusToUi(c.is_verifyed) !== 'active').length}</p>
        </div>
        <div className="bg-white p-6 rounded-lg shadow-md">
          <h3 className="text-sm font-medium text-gray-600">Verified Customers</h3>
          <p className="text-3xl font-bold text-blue-600">{customers.filter(c => c.is_verifyed).length}</p>
        </div>
      </div>

      {/* Search and Filter */}
      <div className="bg-white p-6 rounded-lg shadow-md">
        <div className="flex flex-col lg:flex-row gap-4">
          <div className="flex-1 relative">
            <MdSearch className="absolute left-3 top-1/2 transform -translate-y-1/2 text-gray-400" />
            <input
              type="text"
              placeholder="Search customers by name or phone..."
              value={searchTerm}
              onChange={(e) => { setSearchTerm(e.target.value); setCurrentPage(1); }} // Reset page on search
              className="w-full pl-10 pr-4 py-2 border border-gray-300 rounded-lg focus:outline-none focus:ring-2 focus:ring-blue-500"
            />
          </div>
          <div className="flex items-center gap-2">
            <MdFilterList className="text-gray-400" />
            <select
              value={filterStatus}
              onChange={(e) => { setFilterStatus(e.target.value); setCurrentPage(1); }} // Reset page on filter
              className="px-4 py-2 border border-gray-300 rounded-lg focus:outline-none focus:ring-2 focus:ring-blue-500"
            >
              <option value="all">All Status</option>
              <option value="active">Active</option>
              <option value="inactive">Inactive</option> {/* Use 'inactive' instead of 'blocked' if API only has is_verifyed */}
            </select>
          </div>
        </div>
      </div>

      {/* Customer Table */}
      <div className="bg-white rounded-lg shadow-md overflow-x-auto">
        <div className="w-full max-w-full">
          <table className="w-full min-w-[420px]">
            <thead className="bg-gray-50">
              <tr>
                <th className="px-6 py-3 text-left text-xs font-medium text-gray-500 uppercase tracking-wider">Customer</th>
                <th className="px-6 py-3 text-left text-xs font-medium text-gray-500 uppercase tracking-wider">Phone</th>
                <th className="px-6 py-3 text-left text-xs font-medium text-gray-500 uppercase tracking-wider">Status</th>
                <th className="px-6 py-3 text-left text-xs font-medium text-gray-500 uppercase tracking-wider">Actions</th>
              </tr>
            </thead>
            <tbody className="bg-white divide-y divide-gray-200">
              {customers.length > 0 ? (
                customers.map((customer) => (
                  <tr key={customer.customer_id} className="hover:bg-gray-50"> {/* Use customer_id as key */}
                    <td className="px-6 py-4 whitespace-nowrap">
                      <div className="flex items-center">
                        {customer.profile_img_path && (
                          <img className="h-10 w-10 rounded-full" src={customer.profile_img_path} alt="" />
                        )}
                        <div className={customer.profile_img_path ? "ml-4" : ""}>
                          <div className="text-sm font-medium text-gray-900">{customer.name}</div>
                        </div>
                      </div>
                    </td>
                    <td className="px-6 py-4 whitespace-nowrap">
                      <div className="text-sm text-gray-900 flex items-center gap-1">
                        <MdPhone className="text-gray-400" />
                        {customer.phone_number}
                      </div>
                    </td>
                    <td className="px-6 py-4 whitespace-nowrap">
                      <span className={`inline-flex px-2 py-1 text-xs font-semibold rounded-full ${
                        mapApiStatusToUi(customer.is_verifyed) === 'active' ? 'bg-green-100 text-green-800' :
                        'bg-red-100 text-red-800' // Assuming non-active is 'blocked' or 'inactive'
                      }`}>
                        {mapApiStatusToUi(customer.is_verifyed)}
                      </span>
                    </td>
                    <td className="px-6 py-4 whitespace-nowrap text-sm font-medium">
                      <div className="flex items-center gap-2">
                        <button
                          onClick={() => openCustomerDetails(customer)}
                          className="text-blue-600 hover:text-blue-900"
                          title="View Details"
                        >
                          <MdHistory />
                        </button>
                        {/* Edit button - currently not implemented with API */}
                        <button
                          className="text-green-600 hover:text-green-900"
                          title="Edit Customer"
                          // onClick={() => handleEditCustomer(customer)} // Implement this function
                        >
                          <MdEdit />
                        </button>
                        <button
                          onClick={() => handleStatusChange(customer.customer_id, mapApiStatusToUi(customer.is_verifyed))}
                          className={`${mapApiStatusToUi(customer.is_verifyed) === 'active' ? 'text-red-600 hover:text-red-900' : 'text-green-600 hover:text-green-900'}`}
                          title={mapApiStatusToUi(customer.is_verifyed) === 'active' ? 'Deactivate Customer' : 'Activate Customer'}
                        >
                          <MdBlock />
                        </button>
                      </div>
                    </td>
                  </tr>
                ))
              ) : (
                <tr>
                  <td colSpan="4" className="px-6 py-8 text-center text-gray-500">
                    No customers found.
                  </td>
                </tr>
              )}
            </tbody>
          </table>
        </div>
      </div>

      {/* Pagination */}
      <Pagination
        currentPage={currentPage}
        totalPages={totalPages}
        onPageChange={handlePageChange}
      />

      {/* Customer Details Modal */}
<<<<<<< HEAD
      {showDetailsModal && selectedCustomerDetails && (
        <div className="fixed inset-0 flex items-center justify-center z-50">
          <div className="bg-white rounded-lg p-6 w-full max-w-2xl max-h-[90vh] overflow-y-auto shadow-2xl">
=======
      {showModal && selectedCustomer && (
        <div className="flex items-center justify-center z-50 fixed inset-0 pointer-events-none">
          <div className="bg-white rounded-lg p-4 sm:p-6 w-full max-w-xs sm:max-w-2xl max-h-[90vh] overflow-y-auto shadow-2xl pointer-events-auto mx-2">
>>>>>>> 5c2d1dfc
            <div className="flex justify-between items-center mb-4">
              <h2 className="text-2xl font-bold">Customer Details</h2>
              <button
                onClick={() => { setShowDetailsModal(false); setSelectedCustomerDetails(null); setCustomerDetailsError(null); }}
                className="text-gray-500 hover:text-gray-700"
              >
                ✕
              </button>
            </div>
            {loadingDetails ? (
              <div className="text-center text-gray-500 py-8">Loading details...</div>
            ) : customerDetailsError ? (
              <div className="text-center text-red-500 py-8">{customerDetailsError}</div>
            ) : (
              <div className="space-y-6">
                {/* Customer Info */}
                <div className="flex items-center space-x-4 border-b pb-4">
                  {selectedCustomerDetails.profile_img_path && (
                    <img src={selectedCustomerDetails.profile_img_path} alt="" className="w-16 h-16 rounded-full" />
                  )}
                  <div>
                    <h3 className="text-xl font-semibold">{selectedCustomerDetails.name}</h3>
                    <p className="text-gray-600 flex items-center gap-1"><MdPhone className="text-gray-400" />{selectedCustomerDetails.phone_number}</p>
                    <p className="text-gray-600 flex items-center gap-1"><MdEmail className="text-gray-400" />{selectedCustomerDetails.email || 'N/A'}</p>
                  </div>
                </div>

                {/* Addresses */}
                <div className="border-b pb-4">
                  <h4 className="text-lg font-semibold mb-3 flex items-center gap-2"><MdLocationOn />Addresses</h4>
                  {selectedCustomerDetails.addresses && selectedCustomerDetails.addresses.length > 0 ? (
                    <div className="grid grid-cols-1 sm:grid-cols-2 gap-4">
                      {selectedCustomerDetails.addresses.map(addr => (
                        <div key={addr.address_id} className="border p-3 rounded-md text-sm">
                          <p className="font-medium">{addr.street_line}</p>
                          <p>{addr.commune ? `${addr.commune}, ` : ''}{addr.district}, {addr.province}</p>
                          <p className="text-gray-500">{addr.phone}</p>
                        </div>
                      ))}
                    </div>
                  ) : (
                    <p className="text-gray-500">No addresses found.</p>
                  )}
                </div>

                {/* Orders */}
                <div>
                  <h4 className="text-lg font-semibold mb-3 flex items-center gap-2"><MdHistory />Orders</h4>
                  {selectedCustomerDetails.orders && selectedCustomerDetails.orders.length > 0 ? (
                    <div className="space-y-3">
                      {selectedCustomerDetails.orders.map(order => (
                        <div key={order.id} className="border p-3 rounded-md text-sm">
                          <div className="flex justify-between items-center">
                            <p className="font-medium">Order ID: {order.id}</p>
                            <span className={`inline-flex px-2 py-1 text-xs font-semibold rounded-full ${
                              order.status === 'delivered' ? 'bg-green-100 text-green-800' :
                              order.status === 'shipped' ? 'bg-blue-100 text-blue-800' :
                              'bg-orange-100 text-orange-800'
                            }`}>
                              {order.status}
                            </span>
                          </div>
                          <p className="text-gray-600">Date: {order.date}</p>
                          <p className="text-gray-600">Total: ${order.total}</p>
                          <p className="text-gray-600">Items: {order.items_count}</p>
                          <p className="text-gray-600">Shipping: {order.express_handle || 'Standard'}</p>
                        </div>
                      ))}
                    </div>
                  ) : (
                    <p className="text-gray-500">No orders found.</p>
                  )}
                </div>
              </div>
            )}
          </div>
        </div>
      )}

      {/* Add Customer Modal */}
      {showAddModal && (
<<<<<<< HEAD
        <div className="fixed inset-0 bg-black bg-opacity-50 flex items-center justify-center z-50">
          <div className="bg-white rounded-lg p-6 w-full max-w-md shadow-2xl">
=======
        <div className="flex items-center justify-center z-50 fixed inset-0 pointer-events-none">
          <div className="bg-white rounded-lg p-4 sm:p-6 w-full max-w-xs sm:max-w-md shadow-2xl pointer-events-auto mx-2">
>>>>>>> 5c2d1dfc
            <div className="flex justify-between items-center mb-4">
              <h2 className="text-xl font-bold">Add Customer</h2>
              <button
                onClick={() => setShowAddModal(false)}
                className="text-gray-500 hover:text-gray-700"
              >
                ✕
              </button>
            </div>
            {addCustomerError && (
              <div className="bg-red-100 border border-red-400 text-red-700 px-4 py-2 rounded relative mb-4 text-sm">
                {addCustomerError}
              </div>
            )}
            <form onSubmit={handleAddCustomer} className="space-y-4">
              <div>
                <label className="block text-sm font-medium text-gray-700 mb-2">Name</label>
                <input
                  type="text"
                  value={newCustomer.name}
                  onChange={e => setNewCustomer({ ...newCustomer, name: e.target.value })}
                  className="w-full px-3 py-2 border border-gray-300 rounded-lg focus:outline-none focus:ring-2 focus:ring-blue-500"
                  required
                />
              </div>
              <div>
                <label className="block text-sm font-medium text-gray-700 mb-2">Phone Number</label>
                <input
                  type="text"
                  value={newCustomer.phone_number}
                  onChange={e => setNewCustomer({ ...newCustomer, phone_number: e.target.value })}
                  className="w-full px-3 py-2 border border-gray-300 rounded-lg focus:outline-none focus:ring-2 focus:ring-blue-500"
                  required
                />
              </div>
              <div>
                <label className="block text-sm font-medium text-gray-700 mb-2">Password</label>
                <input
                  type="password"
                  value={newCustomer.password}
                  onChange={e => setNewCustomer({ ...newCustomer, password: e.target.value })}
                  className="w-full px-3 py-2 border border-gray-300 rounded-lg focus:outline-none focus:ring-2 focus:ring-blue-500"
                  required
                />
              </div>
              <div>
                <label className="block text-sm font-medium text-gray-700 mb-2">Confirm Password</label>
                <input
                  type="password"
                  value={newCustomer.confirmPassword}
                  onChange={e => setNewCustomer({ ...newCustomer, confirmPassword: e.target.value })}
                  className="w-full px-3 py-2 border border-gray-300 rounded-lg focus:outline-none focus:ring-2 focus:ring-blue-500"
                  required
                />
              </div>
              <div className="flex justify-end gap-3 pt-2">
                <button
                  type="button"
                  onClick={() => setShowAddModal(false)}
                  className="px-4 py-2 bg-gray-200 text-gray-800 rounded-lg hover:bg-gray-300"
                >
                  Cancel
                </button>
                <button
                  type="submit"
                  className="px-4 py-2 bg-blue-600 text-white rounded-lg hover:bg-blue-700"
                >
                  Add
                </button>
              </div>
            </form>
          </div>
        </div>
      )}
    </div>
  );
}<|MERGE_RESOLUTION|>--- conflicted
+++ resolved
@@ -423,15 +423,9 @@
       />
 
       {/* Customer Details Modal */}
-<<<<<<< HEAD
       {showDetailsModal && selectedCustomerDetails && (
         <div className="fixed inset-0 flex items-center justify-center z-50">
           <div className="bg-white rounded-lg p-6 w-full max-w-2xl max-h-[90vh] overflow-y-auto shadow-2xl">
-=======
-      {showModal && selectedCustomer && (
-        <div className="flex items-center justify-center z-50 fixed inset-0 pointer-events-none">
-          <div className="bg-white rounded-lg p-4 sm:p-6 w-full max-w-xs sm:max-w-2xl max-h-[90vh] overflow-y-auto shadow-2xl pointer-events-auto mx-2">
->>>>>>> 5c2d1dfc
             <div className="flex justify-between items-center mb-4">
               <h2 className="text-2xl font-bold">Customer Details</h2>
               <button
@@ -513,13 +507,8 @@
 
       {/* Add Customer Modal */}
       {showAddModal && (
-<<<<<<< HEAD
         <div className="fixed inset-0 bg-black bg-opacity-50 flex items-center justify-center z-50">
           <div className="bg-white rounded-lg p-6 w-full max-w-md shadow-2xl">
-=======
-        <div className="flex items-center justify-center z-50 fixed inset-0 pointer-events-none">
-          <div className="bg-white rounded-lg p-4 sm:p-6 w-full max-w-xs sm:max-w-md shadow-2xl pointer-events-auto mx-2">
->>>>>>> 5c2d1dfc
             <div className="flex justify-between items-center mb-4">
               <h2 className="text-xl font-bold">Add Customer</h2>
               <button
