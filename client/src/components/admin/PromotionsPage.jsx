import React, { useState, useEffect, useCallback } from 'react';
import { MdAdd, MdEdit, MdDelete, MdLocalOffer, MdSchedule, MdVisibility, MdCode, MdPercent, MdSearch, MdCheckCircle, MdCancel } from 'react-icons/md';
import { apiService } from '../../service/api'; // Assuming apiService is correctly defined
import toast from 'react-hot-toast'; // For user notifications
import { useCategory } from '../context/CategoryContext'; // Import useCategory to get brands, categories, types

export default function PromotionsPage() {
  const { categories: allCategories, brands: allBrands, typeProducts: allTypeProducts, loadingCategories } = useCategory();

  const [searchTerm, setSearchTerm] = useState('');
  const [promotions, setPromotions] = useState([]);
  const [loading, setLoading] = useState(true);
  const [apiError, setApiError] = useState(null);

  const [showModal, setShowModal] = useState(false);
  const [editingPromotion, setEditingPromotion] = useState(null);
  const [formData, setFormData] = useState({
    title: '',
    discount_type: 'percentage',
    discount_value: 0,
    start_date: '',
    end_date: '',
    code: '', // Optional
  });

  // State for product selection modal
  const [showProductSelectionModal, setShowProductSelectionModal] = useState(false);
  const [productsForPromotion, setProductsForPromotion] = useState([]); // Products to display in modal
  const [selectedProductsToApply, setSelectedProductsToApply] = useState([]); // Product codes selected for current promotion
  const [currentPromotionToApply, setCurrentPromotionToApply] = useState(null); // The promotion being applied to products
  const [productSearchTerm, setProductSearchTerm] = useState(''); // Search term for products in modal
  const [loadingProducts, setLoadingProducts] = useState(false);

  // New states for product filters within the modal
  const [selectedProductType, setSelectedProductType] = useState('');
  const [selectedProductBrand, setSelectedProductBrand] = useState('');
  const [selectedProductCategory, setSelectedProductCategory] = useState('');

  // New state for targeting type in modal: 'specific', 'category', 'type', 'brand'
  const [productTargetingType, setProductTargetingType] = useState('specific');
  const [selectedTargetCategoryIds, setSelectedTargetCategoryIds] = useState([]);
  const [selectedTargetTypeIds, setSelectedTargetTypeIds] = useState([]);
  const [selectedTargetBrandIds, setSelectedTargetBrandIds] = useState([]);


  // Fetch all promotions on component mount
  const fetchPromotions = useCallback(async () => {
    setLoading(true);
    setApiError(null);
    try {
      const data = await apiService.getAllPromotions();
      const formattedPromotions = data.map(promo => ({
        id: promo.promotion_id,
        name: promo.title,
        code: promo.code || '',
        type: promo.discount_type,
        value: promo.discount_value,
        startDate: promo.start_date,
        endDate: promo.end_date,
        status: new Date(promo.end_date) < new Date() ? 'expired' : 'active', // Derived
        usageCount: 0, // Mocked, replace with API data if available
        usageLimit: 1000, // Mocked, replace with API data if available
        description: promo.description || '', // Assuming description can come from API
      }));
      setPromotions(formattedPromotions);
    } catch (err) {
      setApiError(err.message || "Failed to load promotions.");
      console.error("Error fetching promotions:", err);
    } finally {
      setLoading(false);
    }
  }, []);

  useEffect(() => {
    fetchPromotions();
  }, [fetchPromotions]);

  // Fetch products for the selection modal based on filters
  const fetchProductsForPromotion = useCallback(async () => {
    setLoadingProducts(true);
    try {
      const params = {
        limit: 50, // Limit products in the selection modal
        name: productSearchTerm, // Search by product name
      };

      // Ensure API expects 'type_id' or 'type_name' based on your backend.
      // If your API's `getProducts` expects the name (e.g., "VGA") for `type_product` parameter,
      // then `selectedProductType` should be `type.name`. If it expects ID, it should be `type.id`.
      // Based on previous discussions, it assumes `type_product` expects the name (title).
      if (selectedProductType) { // selectedProductType will now hold the name (e.g. "VGA")
        params.type_product = selectedProductType;
      }
      if (selectedProductBrand) { // selectedProductBrand holds the name (e.g., "ASUS")
        params.brand = selectedProductBrand;
      }
      if (selectedProductCategory) { // selectedProductCategory holds the title (e.g., "Laptops")
        params.category = selectedProductCategory;
      }

      const response = await apiService.getProducts(params);
      setProductsForPromotion(response.data || []);
    } catch (err) {
      toast.error("Failed to load products for selection.");
      console.error("Error fetching products for promotion:", err);
    } finally {
      setLoadingProducts(false);
    }
  }, [productSearchTerm, selectedProductType, selectedProductBrand, selectedProductCategory]);

  useEffect(() => {
    if (showProductSelectionModal && !loadingCategories) { // Only fetch products if categories are loaded
      fetchProductsForPromotion();
    }
  }, [showProductSelectionModal, productSearchTerm, selectedProductType, selectedProductBrand, selectedProductCategory, fetchProductsForPromotion, loadingCategories]);


  const handleSubmit = async (e) => {
    e.preventDefault();
    setApiError(null);
    try {
      const apiData = {
        title: formData.title,
        discount_type: formData.discount_type,
        discount_value: parseFloat(formData.discount_value), // Ensure it's a number
        start_date: formData.start_date,
        end_date: formData.end_date,
        code: formData.code || null, // Send null if empty
      };

      if (editingPromotion) {
        await apiService.updatePromotion(editingPromotion.id, apiData);
        toast.success("Promotion updated successfully!");
      } else {
        await apiService.createPromotion(apiData);
        toast.success("Promotion created successfully!");
      }
      resetForm();
      fetchPromotions(); // Refresh list
    } catch (err) {
      setApiError(err.message || "Failed to save promotion.");
      toast.error(err.message || "Failed to save promotion.");
      console.error("Promotion save error:", err);
    }
  };

  const resetForm = () => {
    setFormData({
      title: '',
      discount_type: 'percentage',
      discount_value: 0,
      start_date: '',
      end_date: '',
      code: '',
    });
    setEditingPromotion(null);
    setShowModal(false);
  };

  const handleEdit = (promotion) => {
    setFormData({
      title: promotion.name || promotion.title, // Use name or title
      discount_type: promotion.type || promotion.discount_type,
      discount_value: promotion.value || promotion.discount_value,
      start_date: promotion.startDate ? new Date(promotion.startDate).toISOString().split('T')[0] : '', // Format date for input
      end_date: promotion.endDate ? new Date(promotion.endDate).toISOString().split('T')[0] : '', // Format date for input
      code: promotion.code || '',
    });
    setEditingPromotion(promotion);
    setShowModal(true);
  };

  const handleDelete = async (id) => {
    if (!window.confirm('Are you sure you want to delete this promotion?')) return;
    setApiError(null);
    try {
      await apiService.deletePromotion(id);
      toast.success("Promotion deleted successfully!");
      fetchPromotions(); // Refresh list
    } catch (err) {
      setApiError(err.message || "Failed to delete promotion.");
      toast.error(err.message || "Failed to delete promotion.");
      console.error("Promotion delete error:", err);
    }
  };

  const handleApplyPromotionClick = (promotion) => {
    setCurrentPromotionToApply(promotion);
    setSelectedProductsToApply([]); // Reset for new selection
    setProductSearchTerm(''); // Clear search
    setSelectedProductType(''); // Clear filters
    setSelectedProductBrand('');
    setSelectedProductCategory('');
    setProductTargetingType('specific'); // Default to specific product
    setSelectedTargetCategoryIds([]);
    setSelectedTargetTypeIds([]);
    setSelectedTargetBrandIds([]);
    setShowProductSelectionModal(true);
  };

  const handleApplyProductsSubmit = async () => {
    if (!currentPromotionToApply) {
      toast.error("No promotion selected.");
      return;
    }

    setApiError(null);
    let payload = { promotionId: currentPromotionToApply.id };
    let successMessage = `Promotion '${currentPromotionToApply.name}' applied`;

    if (productTargetingType === 'specific') {
      if (selectedProductsToApply.length === 0) {
        toast.error("Please select at least one specific product.");
        return;
      }
      payload.productCodes = selectedProductsToApply;
      successMessage += ` to ${selectedProductsToApply.length} specific products!`;
    } else if (productTargetingType === 'category') {
      if (selectedTargetCategoryIds.length === 0) {
        toast.error("Please select at least one category.");
        return;
      }
      payload.categoryIds = selectedTargetCategoryIds;
      successMessage += ` to products in selected categories!`;
    } else if (productTargetingType === 'type') {
      if (selectedTargetTypeIds.length === 0) {
        toast.error("Please select at least one product type.");
        return;
      }
      payload.typeIds = selectedTargetTypeIds;
      successMessage += ` to products of selected types!`;
    } else if (productTargetingType === 'brand') {
      if (selectedTargetBrandIds.length === 0) {
        toast.error("Please select at least one brand.");
        return;
      }
      payload.brandIds = selectedTargetBrandIds;
      successMessage += ` to products of selected brands!`;
    } else {
      toast.error("Please select a targeting method.");
      return;
    }

    try {
      await apiService.applyPromotionBatch(payload);
      toast.success(successMessage);
      setShowProductSelectionModal(false);
      // Reset all states related to product selection
      setSelectedProductsToApply([]);
      setProductSearchTerm('');
      setSelectedProductType('');
      setSelectedProductBrand('');
      setSelectedProductCategory('');
      setProductTargetingType('specific');
      setSelectedTargetCategoryIds([]);
      setSelectedTargetTypeIds([]);
      setSelectedTargetBrandIds([]);
      fetchPromotions(); // Refresh promotions to update usage stats if applicable
    } catch (err) {
      setApiError(err.message || "Failed to apply promotion.");
      toast.error(err.message || "Failed to apply promotion.");
      console.error("Apply promotion error:", err);
    }
  };

  const handleRevokePromotion = async (promotionId, productCode) => {
    if (!window.confirm(`Are you sure you want to revoke this promotion from product ${productCode}?`)) return;
    setApiError(null);
    try {
      await apiService.revokePromotionFromProduct(promotionId, productCode);
      toast.success(`Promotion revoked from product ${productCode}.`);
      fetchPromotions(); // Refresh promotions to update usage stats if applicable
    } catch (err) {
      setApiError(err.message || "Failed to revoke promotion.");
      toast.error(err.message || "Failed to revoke promotion.");
      console.error("Revoke promotion error:", err);
    }
  };


  const getStatusColor = (status) => {
    switch (status) {
      case 'active': return 'bg-green-100 text-green-800';
      case 'inactive': return 'bg-gray-100 text-gray-800';
      case 'expired': return 'bg-red-100 text-red-800';
      default: return 'bg-gray-100 text-gray-800';
    }
  };

  const getTypeIcon = (type) => {
    switch (type) {
      case 'percentage': return <MdPercent className="text-blue-500" />;
      case 'fixed': return <MdLocalOffer className="text-green-500" />;
      case 'shipping': return <MdCode className="text-purple-500" />;
      default: return <MdLocalOffer className="text-gray-500" />;
    }
  };

  const filteredPromotions = promotions.filter(promotion =>
    promotion.name.toLowerCase().includes(searchTerm.toLowerCase()) ||
    promotion.code.toLowerCase().includes(searchTerm.toLowerCase()) ||
    (promotion.description || '').toLowerCase().includes(searchTerm.toLowerCase())
  );

  if (loading || loadingCategories) {
    return (
      <div className="flex items-center justify-center h-64">
        <div className="text-lg text-gray-600">Loading promotions and categories...</div>
      </div>
    );
  }

  return (
    <div className="space-y-6 w-full max-w-full">
      <style>{`
        .modern-table-container {
          width: 100%;
          overflow-x: auto;
          background: white;
          border-radius: 0.75rem;
          box-shadow: 0 2px 8px 0 rgba(0,0,0,0.04);
        }
        .modern-table {
          width: 100%;
          border-collapse: separate;
          border-spacing: 0;
          min-width: 400px;
        }
        .modern-table th, .modern-table td {
          padding: 12px 10px;
          text-align: left;
          font-size: 15px;
          border-bottom: 1px solid #f3f4f6;
          background: white;
        }
        .modern-table th {
          background: #f9fafb;
          font-weight: 600;
          color: #374151;
        }
        .modern-table tr:last-child td {
          border-bottom: none;
        }
        @media (max-width: 900px) {
          .modern-table, .modern-table th, .modern-table td {
            font-size: 13px;
            min-width: 120px;
          }
        }
        @media (max-width: 600px) {
          .modern-table-container {
            border-radius: 0.5rem;
            box-shadow: none;
            padding: 0;
          }
          .modern-table, .modern-table thead, .modern-table tbody, .modern-table th, .modern-table td, .modern-table tr {
            display: block;
            width: 100%;
          }
          .modern-table thead {
            display: none;
          }
          .modern-table tr {
            margin-bottom: 1.2rem;
            border-radius: 0.5rem;
            box-shadow: 0 1px 4px 0 rgba(0,0,0,0.04);
            background: white;
            border: 1px solid #f3f4f6;
          }
          .modern-table td {
            padding: 10px 8px 10px 50%;
            position: relative;
            border: none;
            min-width: unset;
            max-width: unset;
            font-size: 13px;
            background: white;
          }
          .modern-table td:before {
            position: absolute;
            top: 10px;
            left: 16px;
            width: 45%;
            white-space: pre-wrap;
            font-weight: 600;
            color: #6b7280;
            content: attr(data-label);
            font-size: 12px;
          }
        }
      `}</style>
      {/* Header */}
      <div className="flex flex-col lg:flex-row lg:items-center lg:justify-between">
        <div>
          <h1 className="text-3xl font-bold text-gray-800">Promotions & Discounts</h1>
          <p className="mt-2 text-gray-600">Create and manage discount codes and promotions</p>
        </div>
        <button
          onClick={() => { setEditingPromotion(null); resetForm(); setShowModal(true); }}
          className="mt-4 lg:mt-0 bg-blue-600 text-white px-4 py-2 rounded-lg hover:bg-blue-700 flex items-center gap-2"
        >
          <MdAdd />
          Create Promotion
        </button>
      </div>

      {/* Stats Cards */}
      <div className="grid grid-cols-1 md:grid-cols-4 gap-6">
        <div className="bg-white p-6 rounded-lg shadow-md">
          <div className="flex items-center justify-between">
            <div>
              <p className="text-sm font-medium text-gray-600">Active Promotions</p>
              <p className="text-3xl font-bold text-green-600">
                {promotions.filter(p => p.status === 'active').length}
              </p>
            </div>
            <MdLocalOffer className="text-3xl text-green-600" />
          </div>
        </div>

        <div className="bg-white p-6 rounded-lg shadow-md">
          <div className="flex items-center justify-between">
            <div>
              <p className="text-sm font-medium text-gray-600">Total Usage</p>
              <p className="text-3xl font-bold text-blue-600">
                {/* Usage count is mocked, replace with API data if available */}
                {promotions.reduce((sum, p) => sum + p.usageCount, 0)}
              </p>
            </div>
            <MdCode className="text-3xl text-blue-600" />
          </div>
        </div>

        <div className="bg-white p-6 rounded-lg shadow-md">
          <div className="flex items-center justify-between">
            <div>
              <p className="text-sm font-medium text-gray-600">Savings Generated</p>
              <p className="text-3xl font-bold text-purple-600">$0</p> {/* Mocked, replace with actual calculation */}
            </div>
            <MdPercent className="text-3xl text-purple-600" />
          </div>
        </div>

        <div className="bg-white p-6 rounded-lg shadow-md">
          <div className="flex items-center justify-between">
            <div>
              <p className="text-sm font-medium text-gray-600">Conversion Rate</p>
              <p className="text-3xl font-bold text-orange-600">0%</p> {/* Mocked, replace with actual calculation */}
            </div>
            <MdSchedule className="text-3xl text-orange-600" />
          </div>
        </div>
      </div>

      {apiError && (
        <div className="bg-red-100 border border-red-400 text-red-700 px-4 py-3 rounded relative" role="alert">
          <strong className="font-bold">Error:</strong>
          <span className="block sm:inline"> {apiError}</span>
        </div>
      )}

      {/* Search Bar */}
      <div className="bg-white p-6 rounded-lg shadow-md">
        <div className="flex items-center gap-4">
          <div className="flex-1 relative">
            <MdSearch className="absolute left-3 top-1/2 transform -translate-y-1/2 text-gray-400" />
            <input
              type="text"
              placeholder="Search promotions by name, code, or description..."
              value={searchTerm}
              onChange={(e) => setSearchTerm(e.target.value)}
              className="w-full pl-10 pr-4 py-2 border border-gray-300 rounded-lg focus:outline-none focus:ring-2 focus:ring-blue-500"
            />
          </div>
        </div>
      </div>

      {/* Promotions Table */}
<<<<<<< HEAD
      <div className="bg-white rounded-lg shadow-md overflow-hidden">
        <div className="overflow-x-auto">
          <table className="w-full">
            <thead className="bg-gray-50">
              <tr>
                <th className="px-6 py-3 text-left text-xs font-medium text-gray-500 uppercase tracking-wider">Promotion</th>
                <th className="px-6 py-3 text-left text-xs font-medium text-gray-500 uppercase tracking-wider">Code</th>
                <th className="px-6 py-3 text-left text-xs font-medium text-gray-500 uppercase tracking-wider">Discount</th>
                <th className="px-6 py-3 text-left text-xs font-medium text-gray-500 uppercase tracking-wider">Validity</th>
                <th className="px-6 py-3 text-left text-xs font-medium text-gray-500 uppercase tracking-wider">Status</th>
                <th className="px-6 py-3 text-left text-xs font-medium text-gray-500 uppercase tracking-wider">Actions</th>
              </tr>
            </thead>
            <tbody className="bg-white divide-y divide-gray-200">
              {filteredPromotions.length > 0 ? (
                filteredPromotions.map((promotion) => (
                  <tr key={promotion.id} className="hover:bg-gray-50">
                    <td className="px-6 py-4 whitespace-nowrap">
                      <div className="flex items-center">
                        {getTypeIcon(promotion.type)}
                        <div className="ml-3">
                          <div className="text-sm font-medium text-gray-900">{promotion.name}</div>
                          <div className="text-sm text-gray-500">{promotion.description}</div>
                        </div>
                      </div>
                    </td>
                    <td className="px-6 py-4 whitespace-nowrap">
                      <div className="text-sm font-mono bg-gray-100 px-2 py-1 rounded text-gray-900">
                        {promotion.code}
                      </div>
                    </td>
                    <td className="px-6 py-4 whitespace-nowrap">
                      <div className="text-sm text-gray-900">
                        {promotion.type === 'percentage' && `${promotion.value}%`}
                        {promotion.type === 'fixed' && `$${promotion.value}`}
                        {promotion.type === 'shipping' && 'Free Shipping'}
                      </div>
                    </td>
                    <td className="px-6 py-4 whitespace-nowrap text-sm text-gray-500">
                      <div>{new Date(promotion.startDate).toLocaleDateString()}</div>
                      <div>{new Date(promotion.endDate).toLocaleDateString()}</div>
                    </td>
                    <td className="px-6 py-4 whitespace-nowrap">
                      <span className={`inline-flex px-2 py-1 text-xs font-semibold rounded-full ${getStatusColor(promotion.status)}`}>
                        {promotion.status}
                      </span>
                    </td>
                    <td className="px-6 py-4 whitespace-nowrap text-sm font-medium">
                      <div className="flex items-center gap-2">
                        <button
                          onClick={() => handleEdit(promotion)}
                          className="text-blue-600 hover:text-blue-900"
                          title="Edit"
                        >
                          <MdEdit />
                        </button>
                        {/* Apply/Revoke button */}
                        <button
                          onClick={() => handleApplyPromotionClick(promotion)}
                          className="text-purple-600 hover:text-purple-900"
                          title="Apply to Products"
                        >
                          <MdAdd />
                        </button>
                        <button
                          onClick={() => handleDelete(promotion.id)}
                          className="text-red-600 hover:text-red-900"
                          title="Delete"
                        >
                          <MdDelete />
                        </button>
                      </div>
                    </td>
                  </tr>
                ))
              ) : (
                <tr>
                  <td colSpan="6" className="px-6 py-8 text-center text-gray-500">
                    No promotions found.
                  </td>
                </tr>
              )}
            </tbody>
          </table>
        </div>
=======
      <div className="bg-white rounded-lg shadow-md overflow-x-auto">
        <table className="w-full min-w-[700px]">
          <thead className="bg-gray-50">
            <tr>
              <th className="px-6 py-3 text-left text-xs font-medium text-gray-500 uppercase tracking-wider">Promotion</th>
              <th className="px-6 py-3 text-left text-xs font-medium text-gray-500 uppercase tracking-wider">Code</th>
              <th className="px-6 py-3 text-left text-xs font-medium text-gray-500 uppercase tracking-wider">Discount</th>
              <th className="px-6 py-3 text-left text-xs font-medium text-gray-500 uppercase tracking-wider">Usage</th>
              <th className="px-6 py-3 text-left text-xs font-medium text-gray-500 uppercase tracking-wider">Validity</th>
              <th className="px-6 py-3 text-left text-xs font-medium text-gray-500 uppercase tracking-wider">Status</th>
              <th className="px-6 py-3 text-left text-xs font-medium text-gray-500 uppercase tracking-wider">Actions</th>
            </tr>
          </thead>
          <tbody className="bg-white divide-y divide-gray-200">
            {filteredPromotions.map((promotion) => (
              <tr key={promotion.id} className="hover:bg-gray-50">
                <td className="px-6 py-4 whitespace-nowrap">
                  <div className="flex items-center">
                    {getTypeIcon(promotion.type)}
                    <div className="ml-3">
                      <div className="text-sm font-medium text-gray-900">{promotion.name}</div>
                      <div className="text-sm text-gray-500">{promotion.description}</div>
                    </div>
                  </div>
                </td>
                <td className="px-6 py-4 whitespace-nowrap">
                  <div className="text-sm font-mono bg-gray-100 px-2 py-1 rounded text-gray-900">
                    {promotion.code}
                  </div>
                </td>
                <td className="px-6 py-4 whitespace-nowrap">
                  <div className="text-sm text-gray-900">
                    {promotion.type === 'percentage' && `${promotion.value}%`}
                    {promotion.type === 'fixed' && `$${promotion.value}`}
                    {promotion.type === 'shipping' && 'Free Shipping'}
                  </div>
                  <div className="text-sm text-gray-500">
                    Min: ${promotion.minAmount}
                  </div>
                </td>
                <td className="px-6 py-4 whitespace-nowrap">
                  <div className="text-sm text-gray-900">
                    {promotion.usageCount} / {promotion.usageLimit}
                  </div>
                  <div className="w-full bg-gray-200 rounded-full h-2 mt-1">
                    <div
                      className="bg-blue-600 h-2 rounded-full"
                      style={{ width: `${(promotion.usageCount / promotion.usageLimit) * 100}%` }}
                    ></div>
                  </div>
                </td>
                <td className="px-6 py-4 whitespace-nowrap text-sm text-gray-500">
                  <div>{new Date(promotion.startDate).toLocaleDateString()}</div>
                  <div>{new Date(promotion.endDate).toLocaleDateString()}</div>
                </td>
                <td className="px-6 py-4 whitespace-nowrap">
                  <span className={`inline-flex px-2 py-1 text-xs font-semibold rounded-full ${getStatusColor(promotion.status)}`}>
                    {promotion.status}
                  </span>
                </td>
                <td className="px-6 py-4 whitespace-nowrap text-sm font-medium">
                  <div className="flex items-center gap-2">
                    <button
                      onClick={() => handleEdit(promotion)}
                      className="text-blue-600 hover:text-blue-900"
                      title="Edit"
                    >
                      <MdEdit />
                    </button>
                    <button
                      onClick={() => toggleStatus(promotion.id)}
                      className="text-green-600 hover:text-green-900"
                      title={promotion.status === 'active' ? 'Deactivate' : 'Activate'}
                    >
                      <MdVisibility />
                    </button>
                    <button
                      onClick={() => handleDelete(promotion.id)}
                      className="text-red-600 hover:text-red-900"
                      title="Delete"
                    >
                      <MdDelete />
                    </button>
                  </div>
                </td>
              </tr>
            ))}
          </tbody>
        </table>
>>>>>>> 5c2d1dfc
      </div>

      {/* Create/Edit Promotion Modal */}
      {showModal && (
<<<<<<< HEAD
        <div className="fixed inset-0  flex items-center justify-center z-50">
          <div className="bg-white rounded-lg p-6 w-full max-w-2xl max-h-[90vh] overflow-y-auto shadow-2xl">
=======
        <div className="flex items-center justify-center z-50 fixed inset-0 pointer-events-none">
          <div className="bg-white rounded-lg p-4 sm:p-6 w-full max-w-xs sm:max-w-2xl max-h-[90vh] overflow-y-auto shadow-2xl pointer-events-auto mx-2">
>>>>>>> 5c2d1dfc
            <div className="flex justify-between items-center mb-4">
              <h2 className="text-2xl font-bold">
                {editingPromotion ? 'Edit Promotion' : 'Create New Promotion'}
              </h2>
              <button
                onClick={resetForm}
                className="text-gray-500 hover:text-gray-700"
              >
                ✕
              </button>
            </div>

            <form onSubmit={handleSubmit} className="space-y-4">
              {/* Promotion Title */}
              <div>
                <label className="block text-sm font-medium text-gray-700 mb-2">
                  Promotion Title
                </label>
                <input
                  type="text"
                  value={formData.title}
                  onChange={(e) => setFormData({ ...formData, title: e.target.value })}
                  className="w-full px-3 py-2 border border-gray-300 rounded-lg focus:outline-none focus:ring-2 focus:ring-blue-500"
                  required
                />
              </div>

              {/* Discount Type and Value */}
              <div className="grid grid-cols-1 md:grid-cols-2 gap-4">
                <div>
                  <label className="block text-sm font-medium text-gray-700 mb-2">
                    Discount Type
                  </label>
                  <select
                    value={formData.discount_type}
                    onChange={(e) => setFormData({ ...formData, discount_type: e.target.value })}
                    className="w-full px-3 py-2 border border-gray-300 rounded-lg focus:outline-none focus:ring-2 focus:ring-blue-500"
                  >
                    <option value="percentage">Percentage</option>
                    <option value="fixed">Fixed Amount</option>
                    <option value="shipping">Free Shipping</option>
                  </select>
                </div>
                <div>
                  <label className="block text-sm font-medium text-gray-700 mb-2">
                    {formData.discount_type === 'percentage' ? 'Percentage (%)' :
                      formData.discount_type === 'fixed' ? 'Amount ($)' : 'Shipping Cost ($)'}
                  </label>
                  <input
                    type="number"
                    value={formData.discount_value}
                    onChange={(e) => setFormData({ ...formData, discount_value: parseFloat(e.target.value) })}
                    className="w-full px-3 py-2 border border-gray-300 rounded-lg focus:outline-none focus:ring-2 focus:ring-blue-500"
                    min="0"
                    step="0.01"
                    required
                  />
                </div>
              </div>

              {/* Start and End Dates */}
              <div className="grid grid-cols-1 md:grid-cols-2 gap-4">
                <div>
                  <label className="block text-sm font-medium text-gray-700 mb-2">
                    Start Date
                  </label>
                  <input
                    type="date"
                    value={formData.start_date}
                    onChange={(e) => setFormData({ ...formData, start_date: e.target.value })}
                    className="w-full px-3 py-2 border border-gray-300 rounded-lg focus:outline-none focus:ring-2 focus:ring-blue-500"
                    required
                  />
                </div>
                <div>
                  <label className="block text-sm font-medium text-gray-700 mb-2">
                    End Date
                  </label>
                  <input
                    type="date"
                    value={formData.end_date}
                    onChange={(e) => setFormData({ ...formData, end_date: e.target.value })}
                    className="w-full px-3 py-2 border border-gray-300 rounded-lg focus:outline-none focus:ring-2 focus:ring-blue-500"
                    required
                  />
                </div>
              </div>

              {/* Optional fields */}
              <div>
                <label className="block text-sm font-medium text-gray-700 mb-2">
                  Promotion Code (Optional)
                </label>
                <input
                  type="text"
                  value={formData.code}
                  onChange={(e) => setFormData({ ...formData, code: e.target.value.toUpperCase() })}
                  className="w-full px-3 py-2 border border-gray-300 rounded-lg focus:outline-none focus:ring-2 focus:ring-blue-500"
                />
              </div>

              {/* Description (removed from API, but kept in form if needed for local display) */}
              <div>
                <label className="block text-sm font-medium text-gray-700 mb-2">
                  Description (Optional)
                </label>
                <textarea
                  value={formData.description || ''} // Handle undefined if not set
                  onChange={(e) => setFormData({ ...formData, description: e.target.value })}
                  className="w-full px-3 py-2 border border-gray-300 rounded-lg focus:outline-none focus:ring-2 focus:ring-blue-500"
                  rows="3"
                  placeholder="Optional description..."
                ></textarea>
              </div>

              {/* Buttons */}
              <div className="flex justify-end gap-3 pt-4">
                <button
                  type="button"
                  onClick={resetForm}
                  className="px-4 py-2 bg-gray-200 text-gray-800 rounded-lg hover:bg-gray-300"
                >
                  Cancel
                </button>
                <button
                  type="submit"
                  className="px-4 py-2 bg-blue-600 text-white rounded-lg hover:bg-blue-700"
                >
                  {editingPromotion ? 'Update Promotion' : 'Create Promotion'}
                </button>
              </div>
            </form>
          </div>
        </div>
      )}

      {/* Product Selection Modal */}
      {showProductSelectionModal && currentPromotionToApply && (
        <div className="fixed inset-0 flex items-center justify-center z-50">
          <div className="bg-white rounded-lg p-6 w-full max-w-xl max-h-[90vh] overflow-y-auto shadow-2xl">
            <div className="flex justify-between items-center mb-4">
              <h2 className="text-xl font-bold">
                Apply/Revoke Promotion: "{currentPromotionToApply.name}"
              </h2>
              <button
                onClick={() => { setShowProductSelectionModal(false); setSelectedProductsToApply([]); setProductSearchTerm(''); setSelectedProductType(''); setSelectedProductBrand(''); setSelectedProductCategory(''); setProductTargetingType('specific'); setSelectedTargetCategoryIds([]); setSelectedTargetTypeIds([]); setSelectedTargetBrandIds([]); }}
                className="text-gray-500 hover:text-gray-700"
              >
                ✕
              </button>
            </div>

            {/* Targeting Type Selection */}
            <div className="mb-4 border-b pb-4">
              <h3 className="font-semibold text-gray-700 mb-2">Apply Promotion To:</h3>
              <div className="flex gap-4 flex-wrap">
                <label className="flex items-center">
                  <input
                    type="radio"
                    name="productTargeting"
                    value="specific"
                    checked={productTargetingType === 'specific'}
                    onChange={(e) => setProductTargetingType(e.target.value)}
                    className="form-radio h-4 w-4 text-blue-600"
                  />
                  <span className="ml-2 text-sm text-gray-800">Specific Products</span>
                </label>
                <label className="flex items-center">
                  <input
                    type="radio"
                    name="productTargeting"
                    value="category"
                    checked={productTargetingType === 'category'}
                    onChange={(e) => setProductTargetingType(e.target.value)}
                    className="form-radio h-4 w-4 text-blue-600"
                  />
                  <span className="ml-2 text-sm text-gray-800">By Category</span>
                </label>
                <label className="flex items-center">
                  <input
                    type="radio"
                    name="productTargeting"
                    value="type"
                    checked={productTargetingType === 'type'}
                    onChange={(e) => setProductTargetingType(e.target.value)}
                    className="form-radio h-4 w-4 text-blue-600"
                  />
                  <span className="ml-2 text-sm text-gray-800">By Product Type</span>
                </label>
                <label className="flex items-center">
                  <input
                    type="radio"
                    name="productTargeting"
                    value="brand"
                    checked={productTargetingType === 'brand'}
                    onChange={(e) => setProductTargetingType(e.target.value)}
                    className="form-radio h-4 w-4 text-blue-600"
                  />
                  <span className="ml-2 text-sm text-gray-800">By Brand</span>
                </label>
              </div>
            </div>

            {/* Conditional Filters based on productTargetingType */}
            {productTargetingType === 'specific' && (
              <>
                <div className="mb-4">
                  <label className="block text-sm font-medium text-gray-700 mb-1">Search Product</label>
                  <div className="relative">
                    <MdSearch className="absolute left-3 top-1/2 transform -translate-y-1/2 text-gray-400" />
                    <input
                      type="text"
                      placeholder="Search by name..."
                      value={productSearchTerm}
                      onChange={(e) => setProductSearchTerm(e.target.value)}
                      className="w-full pl-10 pr-4 py-2 border border-gray-300 rounded-lg focus:outline-none focus:ring-2 focus:ring-blue-500"
                    />
                  </div>
                </div>

                <div className="grid grid-cols-1 sm:grid-cols-2 gap-4 mb-4">
                  <div>
                    <label className="block text-sm font-medium text-gray-700 mb-1">Filter by Type</label>
                    <select
                      value={selectedProductType}
                      onChange={(e) => setSelectedProductType(e.target.value)}
                      className="w-full px-3 py-2 border border-gray-300 rounded-lg focus:outline-none focus:ring-2 focus:ring-blue-500"
                    >
                      <option value="">All Types</option>
                      {allTypeProducts.map(type => (
                        <option key={type.id} value={type.name}>{type.name}</option> 
                      ))}
                    </select>
                  </div>
                  <div>
                    <label className="block text-sm font-medium text-gray-700 mb-1">Filter by Brand</label>
                    <select
                      value={selectedProductBrand}
                      onChange={(e) => setSelectedProductBrand(e.target.value)}
                      className="w-full px-3 py-2 border border-gray-300 rounded-lg focus:outline-none focus:ring-2 focus:ring-blue-500"
                    >
                      <option value="">All Brands</option>
                      {allBrands.map(brand => (
                        <option key={brand.id} value={brand.name}>{brand.name}</option>
                      ))}
                    </select>
                  </div>
                  <div className="sm:col-span-2">
                    <label className="block text-sm font-medium text-gray-700 mb-1">Filter by Category</label>
                    <select
                      value={selectedProductCategory}
                      onChange={(e) => setSelectedProductCategory(e.target.value)}
                      className="w-full px-3 py-2 border border-gray-300 rounded-lg focus:outline-none focus:ring-2 focus:ring-blue-500"
                    >
                      <option value="">All Categories</option>
                      {allCategories.map(category => (
                        <option key={category.id} value={category.title}>{category.title}</option>
                      ))}
                    </select>
                  </div>
                </div>

                {loadingProducts ? (
                  <div className="text-center text-gray-500 py-8">Loading products...</div>
                ) : productsForPromotion.length > 0 ? (
                  <div className="space-y-3 max-h-60 overflow-y-auto border p-3 rounded-md">
                    {productsForPromotion.map(product => (
                      <div key={product.product_code} className="flex items-center justify-between py-2 border-b last:border-b-0">
                        <div className="flex items-center">
                          <input
                            type="checkbox"
                            value={product.product_code}
                            checked={selectedProductsToApply.includes(product.product_code)}
                            onChange={(e) => {
                              if (e.target.checked) {
                                setSelectedProductsToApply(prev => [...prev, product.product_code]);
                              } else {
                                setSelectedProductsToApply(prev => prev.filter(code => code !== product.product_code));
                              }
                            }}
                            className="form-checkbox h-4 w-4 text-blue-600 rounded"
                          />
                          <span className="ml-2 text-sm font-medium text-gray-800">{product.name} ({product.product_code})</span>
                        </div>
                        {/* Revoke button for individual products */}
                        <button
                          onClick={() => handleRevokePromotion(currentPromotionToApply.id, product.product_code)}
                          className="text-red-500 hover:text-red-700 text-sm"
                          title="Revoke from this product"
                        >
                          <MdCancel /> Revoke
                        </button>
                      </div>
                    ))}
                  </div>
                ) : (
                  <div className="text-center text-gray-500 py-8">No products found matching filters.</div>
                )}
              </>
            )}

            {/* Category Selection for Batch Apply */}
            {productTargetingType === 'category' && (
              <div className="mb-4">
                <h4 className="font-semibold text-gray-700 mb-2">Select Categories:</h4>
                <div className="space-y-2 max-h-60 overflow-y-auto border p-3 rounded-md">
                  {allCategories.map(category => (
                    <label key={category.id} className="flex items-center text-sm text-gray-800">
                      <input
                        type="checkbox"
                        value={category.id}
                        checked={selectedTargetCategoryIds.includes(category.id)}
                        onChange={(e) => {
                          const id = parseInt(e.target.value);
                          if (e.target.checked) {
                            setSelectedTargetCategoryIds(prev => [...prev, id]);
                          } else {
                            setSelectedTargetCategoryIds(prev => prev.filter(catId => catId !== id));
                          }
                        }}
                        className="form-checkbox h-4 w-4 text-blue-600 rounded"
                      />
                      <span className="ml-2">{category.title}</span>
                    </label>
                  ))}
                </div>
              </div>
            )}

            {/* Product Type Selection for Batch Apply */}
            {productTargetingType === 'type' && (
              <div className="mb-4">
                <h4 className="font-semibold text-gray-700 mb-2">Select Product Types:</h4>
                <div className="space-y-2 max-h-60 overflow-y-auto border p-3 rounded-md">
                  {allTypeProducts.map(type => (
                    <label key={type.id} className="flex items-center text-sm text-gray-800">
                      <input
                        type="checkbox"
                        value={type.id}
                        checked={selectedTargetTypeIds.includes(type.id)}
                        onChange={(e) => {
                          const id = parseInt(e.target.value);
                          if (e.target.checked) {
                            setSelectedTargetTypeIds(prev => [...prev, id]);
                          } else {
                            setSelectedTargetTypeIds(prev => prev.filter(typeId => typeId !== id));
                          }
                        }}
                        className="form-checkbox h-4 w-4 text-blue-600 rounded"
                      />
                      <span className="ml-2">{type.name}</span> {/* FIX: Use type.name */}
                    </label>
                  ))}
                </div>
              </div>
            )}

            {/* Brand Selection for Batch Apply */}
            {productTargetingType === 'brand' && (
              <div className="mb-4">
                <h4 className="font-semibold text-gray-700 mb-2">Select Brands:</h4>
                <div className="space-y-2 max-h-60 overflow-y-auto border p-3 rounded-md">
                  {allBrands.map(brand => (
                    <label key={brand.id} className="flex items-center text-sm text-gray-800">
                      <input
                        type="checkbox"
                        value={brand.id} // Use brand.id for backend API
                        checked={selectedTargetBrandIds.includes(brand.id)}
                        onChange={(e) => {
                          const id = parseInt(e.target.value);
                          if (e.target.checked) {
                            setSelectedTargetBrandIds(prev => [...prev, id]);
                          } else {
                            setSelectedTargetBrandIds(prev => prev.filter(brandId => brandId !== id));
                          }
                        }}
                        className="form-checkbox h-4 w-4 text-blue-600 rounded"
                      />
                      <span className="ml-2">{brand.name}</span>
                    </label>
                  ))}
                </div>
              </div>
            )}


            <div className="flex justify-end gap-3 pt-4">
              <button
                type="button"
                onClick={() => { setShowProductSelectionModal(false); setSelectedProductsToApply([]); setProductSearchTerm(''); setSelectedProductType(''); setSelectedProductBrand(''); setSelectedProductCategory(''); setProductTargetingType('specific'); setSelectedTargetCategoryIds([]); setSelectedTargetTypeIds([]); setSelectedTargetBrandIds([]); }}
                className="px-4 py-2 bg-gray-200 text-gray-800 rounded-lg hover:bg-gray-300"
              >
                Close
              </button>
              <button
                type="button"
                onClick={handleApplyProductsSubmit}
                className="px-4 py-2 bg-blue-600 text-white rounded-lg hover:bg-blue-700"
                disabled={
                  (productTargetingType === 'specific' && selectedProductsToApply.length === 0) ||
                  (productTargetingType === 'category' && selectedTargetCategoryIds.length === 0) ||
                  (productTargetingType === 'type' && selectedTargetTypeIds.length === 0) ||
                  (productTargetingType === 'brand' && selectedTargetBrandIds.length === 0)
                }
              >
                Apply Promotion
              </button>
            </div>
          </div>
        </div>
      )}
    </div>
  );
<<<<<<< HEAD
}
=======
}


>>>>>>> 5c2d1dfc
<|MERGE_RESOLUTION|>--- conflicted
+++ resolved
@@ -476,7 +476,6 @@
       </div>
 
       {/* Promotions Table */}
-<<<<<<< HEAD
       <div className="bg-white rounded-lg shadow-md overflow-hidden">
         <div className="overflow-x-auto">
           <table className="w-full">
@@ -562,108 +561,12 @@
             </tbody>
           </table>
         </div>
-=======
-      <div className="bg-white rounded-lg shadow-md overflow-x-auto">
-        <table className="w-full min-w-[700px]">
-          <thead className="bg-gray-50">
-            <tr>
-              <th className="px-6 py-3 text-left text-xs font-medium text-gray-500 uppercase tracking-wider">Promotion</th>
-              <th className="px-6 py-3 text-left text-xs font-medium text-gray-500 uppercase tracking-wider">Code</th>
-              <th className="px-6 py-3 text-left text-xs font-medium text-gray-500 uppercase tracking-wider">Discount</th>
-              <th className="px-6 py-3 text-left text-xs font-medium text-gray-500 uppercase tracking-wider">Usage</th>
-              <th className="px-6 py-3 text-left text-xs font-medium text-gray-500 uppercase tracking-wider">Validity</th>
-              <th className="px-6 py-3 text-left text-xs font-medium text-gray-500 uppercase tracking-wider">Status</th>
-              <th className="px-6 py-3 text-left text-xs font-medium text-gray-500 uppercase tracking-wider">Actions</th>
-            </tr>
-          </thead>
-          <tbody className="bg-white divide-y divide-gray-200">
-            {filteredPromotions.map((promotion) => (
-              <tr key={promotion.id} className="hover:bg-gray-50">
-                <td className="px-6 py-4 whitespace-nowrap">
-                  <div className="flex items-center">
-                    {getTypeIcon(promotion.type)}
-                    <div className="ml-3">
-                      <div className="text-sm font-medium text-gray-900">{promotion.name}</div>
-                      <div className="text-sm text-gray-500">{promotion.description}</div>
-                    </div>
-                  </div>
-                </td>
-                <td className="px-6 py-4 whitespace-nowrap">
-                  <div className="text-sm font-mono bg-gray-100 px-2 py-1 rounded text-gray-900">
-                    {promotion.code}
-                  </div>
-                </td>
-                <td className="px-6 py-4 whitespace-nowrap">
-                  <div className="text-sm text-gray-900">
-                    {promotion.type === 'percentage' && `${promotion.value}%`}
-                    {promotion.type === 'fixed' && `$${promotion.value}`}
-                    {promotion.type === 'shipping' && 'Free Shipping'}
-                  </div>
-                  <div className="text-sm text-gray-500">
-                    Min: ${promotion.minAmount}
-                  </div>
-                </td>
-                <td className="px-6 py-4 whitespace-nowrap">
-                  <div className="text-sm text-gray-900">
-                    {promotion.usageCount} / {promotion.usageLimit}
-                  </div>
-                  <div className="w-full bg-gray-200 rounded-full h-2 mt-1">
-                    <div
-                      className="bg-blue-600 h-2 rounded-full"
-                      style={{ width: `${(promotion.usageCount / promotion.usageLimit) * 100}%` }}
-                    ></div>
-                  </div>
-                </td>
-                <td className="px-6 py-4 whitespace-nowrap text-sm text-gray-500">
-                  <div>{new Date(promotion.startDate).toLocaleDateString()}</div>
-                  <div>{new Date(promotion.endDate).toLocaleDateString()}</div>
-                </td>
-                <td className="px-6 py-4 whitespace-nowrap">
-                  <span className={`inline-flex px-2 py-1 text-xs font-semibold rounded-full ${getStatusColor(promotion.status)}`}>
-                    {promotion.status}
-                  </span>
-                </td>
-                <td className="px-6 py-4 whitespace-nowrap text-sm font-medium">
-                  <div className="flex items-center gap-2">
-                    <button
-                      onClick={() => handleEdit(promotion)}
-                      className="text-blue-600 hover:text-blue-900"
-                      title="Edit"
-                    >
-                      <MdEdit />
-                    </button>
-                    <button
-                      onClick={() => toggleStatus(promotion.id)}
-                      className="text-green-600 hover:text-green-900"
-                      title={promotion.status === 'active' ? 'Deactivate' : 'Activate'}
-                    >
-                      <MdVisibility />
-                    </button>
-                    <button
-                      onClick={() => handleDelete(promotion.id)}
-                      className="text-red-600 hover:text-red-900"
-                      title="Delete"
-                    >
-                      <MdDelete />
-                    </button>
-                  </div>
-                </td>
-              </tr>
-            ))}
-          </tbody>
-        </table>
->>>>>>> 5c2d1dfc
       </div>
 
       {/* Create/Edit Promotion Modal */}
       {showModal && (
-<<<<<<< HEAD
         <div className="fixed inset-0  flex items-center justify-center z-50">
           <div className="bg-white rounded-lg p-6 w-full max-w-2xl max-h-[90vh] overflow-y-auto shadow-2xl">
-=======
-        <div className="flex items-center justify-center z-50 fixed inset-0 pointer-events-none">
-          <div className="bg-white rounded-lg p-4 sm:p-6 w-full max-w-xs sm:max-w-2xl max-h-[90vh] overflow-y-auto shadow-2xl pointer-events-auto mx-2">
->>>>>>> 5c2d1dfc
             <div className="flex justify-between items-center mb-4">
               <h2 className="text-2xl font-bold">
                 {editingPromotion ? 'Edit Promotion' : 'Create New Promotion'}
@@ -1077,10 +980,4 @@
       )}
     </div>
   );
-<<<<<<< HEAD
-}
-=======
-}
-
-
->>>>>>> 5c2d1dfc
+}