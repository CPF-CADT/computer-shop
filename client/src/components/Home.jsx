<<<<<<< HEAD
import Categories from "./Categories"
import Navigate from "./Navigate"
import {OverlayHome,OverlayBrands} from "./Overlay"
import HotProduct from "./Product/HotProduct"
import ServiceProvide from "./Advertise/ServiceProvide"
import BannerGPU from "./Advertise/BannerGPU"
import ProductCard from "./Product/ProductCard"
import Categories from "./Categories"
import Navigate from "./Navigate"
import {OverlayHome,OverlayBrands} from "./Overlay"
import HotProduct from "./Product/HotProduct"
import ServiceProvide from "./Advertise/ServiceProvide"
import BannerGPU from "./Advertise/BannerGPU"
import ProductCard from "./Product/ProductCard"
import ProductSectionGroup from './Product/ProductSectionGroup';



import PC1 from '../assets/CUSTOM_PC.png'
import PC2 from '../assets/OMEN_PC.png'
import G713PI from '../assets/G713PI.jpg'


import PC1 from '../assets/CUSTOM_PC.png'
import PC2 from '../assets/OMEN_PC.png'
import G713PI from '../assets/G713PI.jpg'
=======
import Categories from "./Categories";
import Navigate from "./Navigate";
import { OverlayHome, OverlayBrands } from "./Overlay";
import HotProduct from "./Product/HotProduct";
import ServiceProvide from "./Advertise/ServiceProvide";
import BannerGPU from "./Advertise/BannerGPU";
import ProductCard from "./Product/ProductCard";
import ProductSectionGroup from './Product/ProductSectionGroup';

>>>>>>> fa8a3eb8
import GPU from '../assets/RTX3080.png';
import Monitor from '../assets/Monitor/Rog Monitor.png';
import Mouse from '../assets/Mouse/Rog Mouse.png';
import Keyboard from '../assets/Keyboard/Keyboard Razer.png';
<<<<<<< HEAD
import Background1 from '../assets/Background/bg1.png';
import Background2 from '../assets/Background/bg2.png';


export default function Home(){
    return (
        <>
            <div className="max-w-[1200px] mx-auto">
                <div className="flex flex-row gap-x-10 mt-6">
                    <Categories />
                    <div className="w-full flex flex-col ">
                        <Navigate />
                        <OverlayHome />
                    </div>
                </div>
                <div className="flex flex-col">
                    <h2 className="text-2xl font-bold my-5">All Brands</h2>
                    <OverlayBrands />
                    <span className="mt-5 mx-auto w-full bg-gray-50 rounded-md my-6 px-6 py-4 flex justify-center">
                        we provide all best computer with high quality original from company, cheap cheap, buy 1 free 1 for every PC
                    </span>
                </div>
                <div className="flex flex-row gap-10 justify-between">
                    <HotProduct brand_model={'NVIDIA GeForce RTX'} type_product={'Graphic Card'} slogan={'Huury Up, Limited time offer only!!'} box_width={610} image={GPU}/>
                    <HotProduct brand_model={'ROG 4K OLED'} type_product={'Monitor'} slogan={'Huury Up, Limited time offer only!!'} box_width={300} image={Monitor}/>
                    <HotProduct brand_model={'Razer Wire'} type_product={'Mouse'} slogan={'Huury Up, Limited time offer only!!'} box_width={100} image={Mouse}/>
                    <HotProduct brand_model={'Razer Wire'} type_product={'Keyboard'} slogan={'Huury Up, Limited time offer only!!'} box_width={100} image={Keyboard}/>
                </div>
            </div>
            <div>
                <h2 className="text-2xl font-bold my-6">New In</h2>
                <div className="flex flex-row gap-9">
                    {/* betaDATA */}
                <ProductCard
                    image={G713PI}
                    title={'ASUS ROG Strix G17 G713PI'}
                    assetName={'AMD R9-7945HX, 64GB DDR5 RAM, 1TB SSD, Windows 11 Home, Free Gaming Headset, Bagpack, and Mouse 3 Years Warranty'}
                    oldPrice={1399.00}
                    newPrice={1299.00}
                    reviews={10}
                    rating={4}
                />
                    <ProductCard
                        image={PC1}
                        title={'Custom Gaming PC'}
                        assetName={'Intel Core i9-13900K, NVIDIA RTX 4090, 64GB DDR5 RAM, 2TB NVMe SSD, 850W PSU, Windows 11 Pro, RGB Case, Liquid Cooling'}
                        oldPrice={2499.00}
                        newPrice={2199.00}
                        reviews={18}
                        rating={5}
                    />      
                    <ProductCard
                        image={PC1}
                        title={'Custom Gaming PC'}
                        assetName={'Intel Core i9-13900K, NVIDIA RTX 4090, 64GB DDR5 RAM, 2TB NVMe SSD, 850W PSU, Windows 11 Pro, RGB Case, Liquid Cooling'}
                        oldPrice={2499.00}
                        newPrice={2199.00}
                        reviews={18}
                        rating={5}
                    />
                    <ProductCard
                        image={PC1}
                        title={'Custom Gaming PC'}
                        assetName={'Intel Core i9-13900K, NVIDIA RTX 4090, 64GB DDR5 RAM, 2TB NVMe SSD, 850W PSU, Windows 11 Pro, RGB Case, Liquid Cooling'}
                        oldPrice={2499.00}
                        newPrice={2199.00}
                        reviews={18}
                        rating={5}
                    />  
                    <ProductCard
                        image={PC2}
                        title={'OMEN 45L Gaming Desktop'}
                        assetName={'Intel Core i7-13700K, NVIDIA RTX 4070 Ti, 32GB DDR5 RAM, 1TB NVMe SSD, 800W PSU, Windows 11 Home, OMEN Cryo Chamber Cooling'}
                        oldPrice={2199.00}
                        newPrice={1899.00}
                        reviews={14}
                        rating={4}
                    />         
                </div>
            </div>
            <div>
                <div className="w-full bg-gray-50 rounded-md my-6 px-6 py-4 flex justify-center">
                <span className="text-center text-base">
                    <span className="font-semibold text-orange-500">own</span> it now, up to 6 months interest free{' '}
                    <a href="#" className="text-indigo-900 underline text-sm font-medium">learn more</a>
                </span>
                </div>
            </div>
            <div>
                <BannerGPU />
            </div>
            <div>
                <ProductSectionGroup
                leftImage={Background1}
                leftTitle="Custom Builds"
                leftSubtitle="Low End"
                leftLink="#"
                products={[
                    {
                    image: PC1,
                    title: 'Custom PC',
                    assetName: 'Intel Core i7 14700K, RTX 4070TI',
                    oldPrice: 2499.00,
                    newPrice: 1999.00,
                    reviews: 4,
                    rating: 5,
                    },
                                        {
                    image: PC1,
                    title: 'Custom PC',
                    assetName: 'Intel Core i7 14700K, RTX 4070TI',
                    oldPrice: 2499.00,
                    newPrice: 1999.00,
                    reviews: 4,
                    rating: 5,
                    },
                                        {
                    image: PC1,
                    title: 'Custom PC',
                    assetName: 'Intel Core i7 14700K, RTX 4070TI',
                    oldPrice: 2499.00,
                    newPrice: 1999.00,
                    reviews: 4,
                    rating: 5,
                    },
                                        {
                    image: PC1,
                    title: 'Custom PC',
                    assetName: 'Intel Core i7 14700K, RTX 4070TI',
                    oldPrice: 2499.00,
                    newPrice: 1999.00,
                    reviews: 4,
                    rating: 5,
                    },
                    
                ]}
                />

                {/* labtop */}
                <ProductSectionGroup
                leftImage={Background2}
                leftTitle="ROG Laptops"
                leftSubtitle="Laptop"
                leftLink="#"
                products={[
                    {
                    image: PC1,
                    title: 'Custom PC',
                    assetName: 'Intel Core i7 14700K, RTX 4070TI',
                    oldPrice: 2499.00,
                    newPrice: 1999.00,
                    reviews: 4,
                    rating: 5,
                    },
                                        {
                    image: PC1,
                    title: 'Custom PC',
                    assetName: 'Intel Core i7 14700K, RTX 4070TI',
                    oldPrice: 2499.00,
                    newPrice: 1999.00,
                    reviews: 4,
                    rating: 5,
                    },
                                        {
                    image: PC1,
                    title: 'Custom PC',
                    assetName: 'Intel Core i7 14700K, RTX 4070TI',
                    oldPrice: 2499.00,
                    newPrice: 1999.00,
                    reviews: 4,
                    rating: 5,
                    },
                                        {
                    image: PC1,
                    title: 'Custom PC',
                    assetName: 'Intel Core i7 14700K, RTX 4070TI',
                    oldPrice: 2499.00,
                    newPrice: 1999.00,
                    reviews: 4,
                    rating: 5,
                    },
                    
                ]}
                />
                <ProductSectionGroup
                leftImage={Background1}
                leftTitle="Custom Builds"
                leftSubtitle="Low End"
                leftLink="#"
                products={[
                    {
                    image: PC1,
                    title: 'Custom PC',
                    assetName: 'Intel Core i7 14700K, RTX 4070TI',
                    oldPrice: 2499.00,
                    newPrice: 1999.00,
                    reviews: 4,
                    rating: 5,
                    },
                                        {
                    image: PC1,
                    title: 'Custom PC',
                    assetName: 'Intel Core i7 14700K, RTX 4070TI',
                    oldPrice: 2499.00,
                    newPrice: 1999.00,
                    reviews: 4,
                    rating: 5,
                    },
                                        {
                    image: PC1,
                    title: 'Custom PC',
                    assetName: 'Intel Core i7 14700K, RTX 4070TI',
                    oldPrice: 2499.00,
                    newPrice: 1999.00,
                    reviews: 4,
                    rating: 5,
                    },
                                        {
                    image: PC1,
                    title: 'Custom PC',
                    assetName: 'Intel Core i7 14700K, RTX 4070TI',
                    oldPrice: 2499.00,
                    newPrice: 1999.00,
                    reviews: 4,
                    rating: 5,
                    },
                    
                ]}
                />
                <ProductSectionGroup
                leftImage={Background1}
                leftTitle="Custom Builds"
                leftSubtitle="Low End"
                leftLink="#"
                products={[
                    {
                    image: PC1,
                    title: 'Custom PC',
                    assetName: 'Intel Core i7 14700K, RTX 4070TI',
                    oldPrice: 2499.00,
                    newPrice: 1999.00,
                    reviews: 4,
                    rating: 5,
                    },
                                        {
                    image: PC1,
                    title: 'Custom PC',
                    assetName: 'Intel Core i7 14700K, RTX 4070TI',
                    oldPrice: 2499.00,
                    newPrice: 1999.00,
                    reviews: 4,
                    rating: 5,
                    },
                                        {
                    image: PC1,
                    title: 'Custom PC',
                    assetName: 'Intel Core i7 14700K, RTX 4070TI',
                    oldPrice: 2499.00,
                    newPrice: 1999.00,
                    reviews: 4,
                    rating: 5,
                    },
                                        {
                    image: PC1,
                    title: 'Custom PC',
                    assetName: 'Intel Core i7 14700K, RTX 4070TI',
                    oldPrice: 2499.00,
                    newPrice: 1999.00,
                    reviews: 4,
                    rating: 5,
                    },
                    
                ]}
                />
                <ProductSectionGroup
                leftImage={Background1}
                leftTitle="Custom Builds"
                leftSubtitle="Low End"
                leftLink="#"
                products={[
                    {
                    image: PC1,
                    title: 'Custom PC',
                    assetName: 'Intel Core i7 14700K, RTX 4070TI',
                    oldPrice: 2499.00,
                    newPrice: 1999.00,
                    reviews: 4,
                    rating: 5,
                    },
                                        {
                    image: PC1,
                    title: 'Custom PC',
                    assetName: 'Intel Core i7 14700K, RTX 4070TI',
                    oldPrice: 2499.00,
                    newPrice: 1999.00,
                    reviews: 4,
                    rating: 5,
                    },
                                        {
                    image: PC1,
                    title: 'Custom PC',
                    assetName: 'Intel Core i7 14700K, RTX 4070TI',
                    oldPrice: 2499.00,
                    newPrice: 1999.00,
                    reviews: 4,
                    rating: 5,
                    },
                                        {
                    image: PC1,
                    title: 'Custom PC',
                    assetName: 'Intel Core i7 14700K, RTX 4070TI',
                    oldPrice: 2499.00,
                    newPrice: 1999.00,
                    reviews: 4,
                    rating: 5,
                    },
                    
                ]}
                />
            </div>
            <div className="mt-10">
                <ServiceProvide />
            </div>
            </>
    )
=======

// Import your mock data
import { homePageLaptops, mockPC, mockLaptop } from "../data/mockData";

export default function Home() {
  return (
    <>
      <div className="max-w-[1200px] mx-auto">
        <div className="flex flex-row gap-x-10 mt-6">
          <Categories />
          <div className="w-full flex flex-col ">
            <Navigate />
            <OverlayHome />
          </div>
        </div>
        <div className="flex flex-col">
          <h2 className="text-2xl font-bold my-5">All Brands</h2>
          <OverlayBrands />
          <span className="mt-5 mx-auto w-full bg-gray-50 rounded-md my-6 px-6 py-4 flex justify-center">
            we provide all best computer with high quality original from company, cheap cheap, buy 1 free 1 for every PC
          </span>
        </div>
        <div className="flex flex-row gap-10 justify-between">
          <HotProduct brand_model={'NVIDIA GeForce RTX'} type_product={'Graphic Card'} slogan={'Huury Up, Limited time offer only!!'} box_width={610} image={GPU}/>
          <HotProduct brand_model={'ROG 4K OLED'} type_product={'Monitor'} slogan={'Huury Up, Limited time offer only!!'} box_width={300} image={Monitor}/>
          <HotProduct brand_model={'Razer Wire'} type_product={'Mouse'} slogan={'Huury Up, Limited time offer only!!'} box_width={100} image={Mouse}/>
          <HotProduct brand_model={'Razer Wire'} type_product={'Keyboard'} slogan={'Huury Up, Limited time offer only!!'} box_width={100} image={Keyboard}/>
        </div>
      </div>
      <div>
        <h2 className="text-2xl font-bold my-6">New In</h2>
        <div className="flex flex-row gap-9">
          {homePageLaptops.map(product => (
            <ProductCard
              key={product.product_code}
              productId={product.product_code}
              image={product.image_path}
              title={product.name}
              description={product.description}
              oldPrice={parseFloat(product.price.amount)}
              newPrice={
                product.discount && product.discount.type === "Percentage"
                  ? (parseFloat(product.price.amount) * (1 - parseFloat(product.discount.value) / 100)).toFixed(2)
                  : parseFloat(product.price.amount)
              }
              reviews={product.feedback.totalReview}
              rating={parseFloat(product.feedback.rating)}
            />
          ))}
        </div>
      </div>
      <div>
        <div className="w-full bg-gray-50 rounded-md my-6 px-6 py-4 flex justify-center">
          <span className="text-center text-base">
            <span className="font-semibold text-orange-500">own</span> it now, up to 6 months interest free{' '}
            <a href="#" className="text-indigo-900 underline text-sm font-medium">learn more</a>
          </span>
        </div>
      </div>
      <div>
        <BannerGPU />
      </div>

      {/* Low End, High End, Used PC Section */}
      <div className="flex flex-col mt-8">
        <h3 className="font-bold text-lg mb-2">Low End</h3>
        <div className="flex flex-row gap-9">
          {mockPC.slice(0, 3).map(product => (
            <ProductCard
              key={product.product_code}
              productId={product.product_code}
              image={product.image_path}
              title={product.name}
              description={product.description}
              oldPrice={parseFloat(product.price.amount) + 500}
              newPrice={parseFloat(product.price.amount)}
              reviews={product.feedback.totalReview}
              rating={parseFloat(product.feedback.rating)}
            />
          ))}
        </div>
      </div>
      {/* ROG O series Section */}
      <div className="flex flex-col mt-8">
        <h3 className="font-bold text-lg mb-2">ROG O series</h3>
        <div className="relative">
          <div className="flex overflow-x-auto gap-9 pb-2 
            scrollbar-thin scrollbar-thumb-orange-400/60 scrollbar-track-gray-100/20 
            hover:scrollbar-thumb-orange-500/80">
            {mockLaptop.map(product => (
              <div className="flex-none" key={product.product_code}>
                <ProductCard
                  productId={product.product_code}
                  image={product.image_path}
                  title={product.name}
                  description={product.description}
                  oldPrice={parseFloat(product.price.amount) + 500}
                  newPrice={parseFloat(product.price.amount)}
                  reviews={product.feedback.totalReview}
                  rating={parseFloat(product.feedback.rating)}
                />
              </div>
            ))}
          </div>
        </div>
      </div>
      {/* Accessories Section Example */}
      <div className="flex flex-col mt-8">
        <h3 className="font-bold text-lg mb-2">Accessories</h3>
        <div className="flex flex-row gap-9">
          {/* Example static accessories, replace with mock data if available */}
          {[1,2,3,4].map(idx => (
            <ProductCard
              key={idx}
              productId={`accessory-${idx}`}
              image={Keyboard}
              title={"Razer Barracuda X Chrome Wireless Gaming Headset"}
              description={"2.4GHz Wireless & Bluetooth"}
              oldPrice={129.00}
              newPrice={78.00}
              reviews={4}
              rating={4}
            />
          ))}
        </div>
      </div>
      {/* Monitor Section Example */}
      <div className="flex flex-col mt-8">
        <h3 className="font-bold text-lg mb-2">ROG Monitor</h3>
        <div className="flex flex-row gap-9">
          {[1,2,3].map(idx => (
            <ProductCard
              key={idx}
              productId={`monitor-${idx}`}
              image={Monitor}
              title={"EX DISPLAY - ASUS ROG Swift"}
              description={"Gaming Monitors"}
              oldPrice={699.00}
              newPrice={499.00}
              reviews={2}
              rating={5}
            />
          ))}
        </div>
      </div>
        <div className="mt-10">
            <ServiceProvide />
        </div>
    </>
  );
>>>>>>> fa8a3eb8
}<|MERGE_RESOLUTION|>--- conflicted
+++ resolved
@@ -1,31 +1,3 @@
-<<<<<<< HEAD
-import Categories from "./Categories"
-import Navigate from "./Navigate"
-import {OverlayHome,OverlayBrands} from "./Overlay"
-import HotProduct from "./Product/HotProduct"
-import ServiceProvide from "./Advertise/ServiceProvide"
-import BannerGPU from "./Advertise/BannerGPU"
-import ProductCard from "./Product/ProductCard"
-import Categories from "./Categories"
-import Navigate from "./Navigate"
-import {OverlayHome,OverlayBrands} from "./Overlay"
-import HotProduct from "./Product/HotProduct"
-import ServiceProvide from "./Advertise/ServiceProvide"
-import BannerGPU from "./Advertise/BannerGPU"
-import ProductCard from "./Product/ProductCard"
-import ProductSectionGroup from './Product/ProductSectionGroup';
-
-
-
-import PC1 from '../assets/CUSTOM_PC.png'
-import PC2 from '../assets/OMEN_PC.png'
-import G713PI from '../assets/G713PI.jpg'
-
-
-import PC1 from '../assets/CUSTOM_PC.png'
-import PC2 from '../assets/OMEN_PC.png'
-import G713PI from '../assets/G713PI.jpg'
-=======
 import Categories from "./Categories";
 import Navigate from "./Navigate";
 import { OverlayHome, OverlayBrands } from "./Overlay";
@@ -35,338 +7,10 @@
 import ProductCard from "./Product/ProductCard";
 import ProductSectionGroup from './Product/ProductSectionGroup';
 
->>>>>>> fa8a3eb8
 import GPU from '../assets/RTX3080.png';
 import Monitor from '../assets/Monitor/Rog Monitor.png';
 import Mouse from '../assets/Mouse/Rog Mouse.png';
 import Keyboard from '../assets/Keyboard/Keyboard Razer.png';
-<<<<<<< HEAD
-import Background1 from '../assets/Background/bg1.png';
-import Background2 from '../assets/Background/bg2.png';
-
-
-export default function Home(){
-    return (
-        <>
-            <div className="max-w-[1200px] mx-auto">
-                <div className="flex flex-row gap-x-10 mt-6">
-                    <Categories />
-                    <div className="w-full flex flex-col ">
-                        <Navigate />
-                        <OverlayHome />
-                    </div>
-                </div>
-                <div className="flex flex-col">
-                    <h2 className="text-2xl font-bold my-5">All Brands</h2>
-                    <OverlayBrands />
-                    <span className="mt-5 mx-auto w-full bg-gray-50 rounded-md my-6 px-6 py-4 flex justify-center">
-                        we provide all best computer with high quality original from company, cheap cheap, buy 1 free 1 for every PC
-                    </span>
-                </div>
-                <div className="flex flex-row gap-10 justify-between">
-                    <HotProduct brand_model={'NVIDIA GeForce RTX'} type_product={'Graphic Card'} slogan={'Huury Up, Limited time offer only!!'} box_width={610} image={GPU}/>
-                    <HotProduct brand_model={'ROG 4K OLED'} type_product={'Monitor'} slogan={'Huury Up, Limited time offer only!!'} box_width={300} image={Monitor}/>
-                    <HotProduct brand_model={'Razer Wire'} type_product={'Mouse'} slogan={'Huury Up, Limited time offer only!!'} box_width={100} image={Mouse}/>
-                    <HotProduct brand_model={'Razer Wire'} type_product={'Keyboard'} slogan={'Huury Up, Limited time offer only!!'} box_width={100} image={Keyboard}/>
-                </div>
-            </div>
-            <div>
-                <h2 className="text-2xl font-bold my-6">New In</h2>
-                <div className="flex flex-row gap-9">
-                    {/* betaDATA */}
-                <ProductCard
-                    image={G713PI}
-                    title={'ASUS ROG Strix G17 G713PI'}
-                    assetName={'AMD R9-7945HX, 64GB DDR5 RAM, 1TB SSD, Windows 11 Home, Free Gaming Headset, Bagpack, and Mouse 3 Years Warranty'}
-                    oldPrice={1399.00}
-                    newPrice={1299.00}
-                    reviews={10}
-                    rating={4}
-                />
-                    <ProductCard
-                        image={PC1}
-                        title={'Custom Gaming PC'}
-                        assetName={'Intel Core i9-13900K, NVIDIA RTX 4090, 64GB DDR5 RAM, 2TB NVMe SSD, 850W PSU, Windows 11 Pro, RGB Case, Liquid Cooling'}
-                        oldPrice={2499.00}
-                        newPrice={2199.00}
-                        reviews={18}
-                        rating={5}
-                    />      
-                    <ProductCard
-                        image={PC1}
-                        title={'Custom Gaming PC'}
-                        assetName={'Intel Core i9-13900K, NVIDIA RTX 4090, 64GB DDR5 RAM, 2TB NVMe SSD, 850W PSU, Windows 11 Pro, RGB Case, Liquid Cooling'}
-                        oldPrice={2499.00}
-                        newPrice={2199.00}
-                        reviews={18}
-                        rating={5}
-                    />
-                    <ProductCard
-                        image={PC1}
-                        title={'Custom Gaming PC'}
-                        assetName={'Intel Core i9-13900K, NVIDIA RTX 4090, 64GB DDR5 RAM, 2TB NVMe SSD, 850W PSU, Windows 11 Pro, RGB Case, Liquid Cooling'}
-                        oldPrice={2499.00}
-                        newPrice={2199.00}
-                        reviews={18}
-                        rating={5}
-                    />  
-                    <ProductCard
-                        image={PC2}
-                        title={'OMEN 45L Gaming Desktop'}
-                        assetName={'Intel Core i7-13700K, NVIDIA RTX 4070 Ti, 32GB DDR5 RAM, 1TB NVMe SSD, 800W PSU, Windows 11 Home, OMEN Cryo Chamber Cooling'}
-                        oldPrice={2199.00}
-                        newPrice={1899.00}
-                        reviews={14}
-                        rating={4}
-                    />         
-                </div>
-            </div>
-            <div>
-                <div className="w-full bg-gray-50 rounded-md my-6 px-6 py-4 flex justify-center">
-                <span className="text-center text-base">
-                    <span className="font-semibold text-orange-500">own</span> it now, up to 6 months interest free{' '}
-                    <a href="#" className="text-indigo-900 underline text-sm font-medium">learn more</a>
-                </span>
-                </div>
-            </div>
-            <div>
-                <BannerGPU />
-            </div>
-            <div>
-                <ProductSectionGroup
-                leftImage={Background1}
-                leftTitle="Custom Builds"
-                leftSubtitle="Low End"
-                leftLink="#"
-                products={[
-                    {
-                    image: PC1,
-                    title: 'Custom PC',
-                    assetName: 'Intel Core i7 14700K, RTX 4070TI',
-                    oldPrice: 2499.00,
-                    newPrice: 1999.00,
-                    reviews: 4,
-                    rating: 5,
-                    },
-                                        {
-                    image: PC1,
-                    title: 'Custom PC',
-                    assetName: 'Intel Core i7 14700K, RTX 4070TI',
-                    oldPrice: 2499.00,
-                    newPrice: 1999.00,
-                    reviews: 4,
-                    rating: 5,
-                    },
-                                        {
-                    image: PC1,
-                    title: 'Custom PC',
-                    assetName: 'Intel Core i7 14700K, RTX 4070TI',
-                    oldPrice: 2499.00,
-                    newPrice: 1999.00,
-                    reviews: 4,
-                    rating: 5,
-                    },
-                                        {
-                    image: PC1,
-                    title: 'Custom PC',
-                    assetName: 'Intel Core i7 14700K, RTX 4070TI',
-                    oldPrice: 2499.00,
-                    newPrice: 1999.00,
-                    reviews: 4,
-                    rating: 5,
-                    },
-                    
-                ]}
-                />
-
-                {/* labtop */}
-                <ProductSectionGroup
-                leftImage={Background2}
-                leftTitle="ROG Laptops"
-                leftSubtitle="Laptop"
-                leftLink="#"
-                products={[
-                    {
-                    image: PC1,
-                    title: 'Custom PC',
-                    assetName: 'Intel Core i7 14700K, RTX 4070TI',
-                    oldPrice: 2499.00,
-                    newPrice: 1999.00,
-                    reviews: 4,
-                    rating: 5,
-                    },
-                                        {
-                    image: PC1,
-                    title: 'Custom PC',
-                    assetName: 'Intel Core i7 14700K, RTX 4070TI',
-                    oldPrice: 2499.00,
-                    newPrice: 1999.00,
-                    reviews: 4,
-                    rating: 5,
-                    },
-                                        {
-                    image: PC1,
-                    title: 'Custom PC',
-                    assetName: 'Intel Core i7 14700K, RTX 4070TI',
-                    oldPrice: 2499.00,
-                    newPrice: 1999.00,
-                    reviews: 4,
-                    rating: 5,
-                    },
-                                        {
-                    image: PC1,
-                    title: 'Custom PC',
-                    assetName: 'Intel Core i7 14700K, RTX 4070TI',
-                    oldPrice: 2499.00,
-                    newPrice: 1999.00,
-                    reviews: 4,
-                    rating: 5,
-                    },
-                    
-                ]}
-                />
-                <ProductSectionGroup
-                leftImage={Background1}
-                leftTitle="Custom Builds"
-                leftSubtitle="Low End"
-                leftLink="#"
-                products={[
-                    {
-                    image: PC1,
-                    title: 'Custom PC',
-                    assetName: 'Intel Core i7 14700K, RTX 4070TI',
-                    oldPrice: 2499.00,
-                    newPrice: 1999.00,
-                    reviews: 4,
-                    rating: 5,
-                    },
-                                        {
-                    image: PC1,
-                    title: 'Custom PC',
-                    assetName: 'Intel Core i7 14700K, RTX 4070TI',
-                    oldPrice: 2499.00,
-                    newPrice: 1999.00,
-                    reviews: 4,
-                    rating: 5,
-                    },
-                                        {
-                    image: PC1,
-                    title: 'Custom PC',
-                    assetName: 'Intel Core i7 14700K, RTX 4070TI',
-                    oldPrice: 2499.00,
-                    newPrice: 1999.00,
-                    reviews: 4,
-                    rating: 5,
-                    },
-                                        {
-                    image: PC1,
-                    title: 'Custom PC',
-                    assetName: 'Intel Core i7 14700K, RTX 4070TI',
-                    oldPrice: 2499.00,
-                    newPrice: 1999.00,
-                    reviews: 4,
-                    rating: 5,
-                    },
-                    
-                ]}
-                />
-                <ProductSectionGroup
-                leftImage={Background1}
-                leftTitle="Custom Builds"
-                leftSubtitle="Low End"
-                leftLink="#"
-                products={[
-                    {
-                    image: PC1,
-                    title: 'Custom PC',
-                    assetName: 'Intel Core i7 14700K, RTX 4070TI',
-                    oldPrice: 2499.00,
-                    newPrice: 1999.00,
-                    reviews: 4,
-                    rating: 5,
-                    },
-                                        {
-                    image: PC1,
-                    title: 'Custom PC',
-                    assetName: 'Intel Core i7 14700K, RTX 4070TI',
-                    oldPrice: 2499.00,
-                    newPrice: 1999.00,
-                    reviews: 4,
-                    rating: 5,
-                    },
-                                        {
-                    image: PC1,
-                    title: 'Custom PC',
-                    assetName: 'Intel Core i7 14700K, RTX 4070TI',
-                    oldPrice: 2499.00,
-                    newPrice: 1999.00,
-                    reviews: 4,
-                    rating: 5,
-                    },
-                                        {
-                    image: PC1,
-                    title: 'Custom PC',
-                    assetName: 'Intel Core i7 14700K, RTX 4070TI',
-                    oldPrice: 2499.00,
-                    newPrice: 1999.00,
-                    reviews: 4,
-                    rating: 5,
-                    },
-                    
-                ]}
-                />
-                <ProductSectionGroup
-                leftImage={Background1}
-                leftTitle="Custom Builds"
-                leftSubtitle="Low End"
-                leftLink="#"
-                products={[
-                    {
-                    image: PC1,
-                    title: 'Custom PC',
-                    assetName: 'Intel Core i7 14700K, RTX 4070TI',
-                    oldPrice: 2499.00,
-                    newPrice: 1999.00,
-                    reviews: 4,
-                    rating: 5,
-                    },
-                                        {
-                    image: PC1,
-                    title: 'Custom PC',
-                    assetName: 'Intel Core i7 14700K, RTX 4070TI',
-                    oldPrice: 2499.00,
-                    newPrice: 1999.00,
-                    reviews: 4,
-                    rating: 5,
-                    },
-                                        {
-                    image: PC1,
-                    title: 'Custom PC',
-                    assetName: 'Intel Core i7 14700K, RTX 4070TI',
-                    oldPrice: 2499.00,
-                    newPrice: 1999.00,
-                    reviews: 4,
-                    rating: 5,
-                    },
-                                        {
-                    image: PC1,
-                    title: 'Custom PC',
-                    assetName: 'Intel Core i7 14700K, RTX 4070TI',
-                    oldPrice: 2499.00,
-                    newPrice: 1999.00,
-                    reviews: 4,
-                    rating: 5,
-                    },
-                    
-                ]}
-                />
-            </div>
-            <div className="mt-10">
-                <ServiceProvide />
-            </div>
-            </>
-    )
-=======
 
 // Import your mock data
 import { homePageLaptops, mockPC, mockLaptop } from "../data/mockData";
@@ -517,5 +161,4 @@
         </div>
     </>
   );
->>>>>>> fa8a3eb8
 }